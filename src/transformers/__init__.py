# Copyright 2020 The HuggingFace Team. All rights reserved.
#
# Licensed under the Apache License, Version 2.0 (the "License");
# you may not use this file except in compliance with the License.
# You may obtain a copy of the License at
#
#     http://www.apache.org/licenses/LICENSE-2.0
#
# Unless required by applicable law or agreed to in writing, software
# distributed under the License is distributed on an "AS IS" BASIS,
# WITHOUT WARRANTIES OR CONDITIONS OF ANY KIND, either express or implied.
# See the License for the specific language governing permissions and
# limitations under the License.

# When adding a new object to this init, remember to add it twice: once inside the `_import_structure` dictionary and
# once inside the `if TYPE_CHECKING` branch. The `TYPE_CHECKING` should have import statements as usual, but they are
# only there for type checking. The `_import_structure` is a dictionary submodule to list of object names, and is used
# to defer the actual importing for when the objects are requested. This way `import transformers` provides the names
# in the namespace without actually importing anything (and especially none of the backends).

__version__ = "4.43.0.dev0"

from typing import TYPE_CHECKING

# Check the dependencies satisfy the minimal versions required.
from . import dependency_versions_check
from .utils import (
    OptionalDependencyNotAvailable,
    _LazyModule,
    is_bitsandbytes_available,
    is_essentia_available,
    is_flax_available,
    is_g2p_en_available,
    is_keras_nlp_available,
    is_librosa_available,
    is_pretty_midi_available,
    is_scipy_available,
    is_sentencepiece_available,
    is_speech_available,
    is_tensorflow_text_available,
    is_tf_available,
    is_timm_available,
    is_tokenizers_available,
    is_torch_available,
    is_torchaudio_available,
    is_torchvision_available,
    is_vision_available,
    logging,
)


logger = logging.get_logger(__name__)  # pylint: disable=invalid-name


# Base objects, independent of any specific backend
_import_structure = {
    "agents": [
        "Agent",
        "CodeAgent",
        "HfEngine",
        "PipelineTool",
        "ReactAgent",
        "ReactCodeAgent",
        "ReactJsonAgent",
        "Tool",
        "Toolbox",
        "ToolCollection",
        "launch_gradio_demo",
        "load_tool",
    ],
    "audio_utils": [],
    "benchmark": [],
    "commands": [],
    "configuration_utils": ["PretrainedConfig"],
    "convert_graph_to_onnx": [],
    "convert_slow_tokenizers_checkpoints_to_fast": [],
    "convert_tf_hub_seq_to_seq_bert_to_pytorch": [],
    "data": [
        "DataProcessor",
        "InputExample",
        "InputFeatures",
        "SingleSentenceClassificationProcessor",
        "SquadExample",
        "SquadFeatures",
        "SquadV1Processor",
        "SquadV2Processor",
        "glue_compute_metrics",
        "glue_convert_examples_to_features",
        "glue_output_modes",
        "glue_processors",
        "glue_tasks_num_labels",
        "squad_convert_examples_to_features",
        "xnli_compute_metrics",
        "xnli_output_modes",
        "xnli_processors",
        "xnli_tasks_num_labels",
    ],
    "data.data_collator": [
        "DataCollator",
        "DataCollatorForLanguageModeling",
        "DataCollatorForPermutationLanguageModeling",
        "DataCollatorForSeq2Seq",
        "DataCollatorForSOP",
        "DataCollatorForTokenClassification",
        "DataCollatorForWholeWordMask",
        "DataCollatorWithPadding",
        "DefaultDataCollator",
        "default_data_collator",
    ],
    "data.metrics": [],
    "data.processors": [],
    "debug_utils": [],
    "deepspeed": [],
    "dependency_versions_check": [],
    "dependency_versions_table": [],
    "dynamic_module_utils": [],
    "feature_extraction_sequence_utils": ["SequenceFeatureExtractor"],
    "feature_extraction_utils": ["BatchFeature", "FeatureExtractionMixin"],
    "file_utils": [],
    "generation": [
        "GenerationConfig",
        "TextIteratorStreamer",
        "TextStreamer",
        "WatermarkingConfig",
    ],
    "hf_argparser": ["HfArgumentParser"],
    "hyperparameter_search": [],
    "image_transforms": [],
    "integrations": [
        "is_clearml_available",
        "is_comet_available",
        "is_dvclive_available",
        "is_neptune_available",
        "is_optuna_available",
        "is_ray_available",
        "is_ray_tune_available",
        "is_sigopt_available",
        "is_tensorboard_available",
        "is_wandb_available",
    ],
    "modelcard": ["ModelCard"],
    "modeling_tf_pytorch_utils": [
        "convert_tf_weight_name_to_pt_weight_name",
        "load_pytorch_checkpoint_in_tf2_model",
        "load_pytorch_model_in_tf2_model",
        "load_pytorch_weights_in_tf2_model",
        "load_tf2_checkpoint_in_pytorch_model",
        "load_tf2_model_in_pytorch_model",
        "load_tf2_weights_in_pytorch_model",
    ],
    # Models
    "models": [],
    "models.albert": ["AlbertConfig"],
    "models.align": [
        "AlignConfig",
        "AlignProcessor",
        "AlignTextConfig",
        "AlignVisionConfig",
    ],
    "models.altclip": [
        "AltCLIPConfig",
        "AltCLIPProcessor",
        "AltCLIPTextConfig",
        "AltCLIPVisionConfig",
    ],
    "models.audio_spectrogram_transformer": [
        "ASTConfig",
        "ASTFeatureExtractor",
    ],
    "models.auto": [
        "CONFIG_MAPPING",
        "FEATURE_EXTRACTOR_MAPPING",
        "IMAGE_PROCESSOR_MAPPING",
        "MODEL_NAMES_MAPPING",
        "PROCESSOR_MAPPING",
        "TOKENIZER_MAPPING",
        "AutoConfig",
        "AutoFeatureExtractor",
        "AutoImageProcessor",
        "AutoProcessor",
        "AutoTokenizer",
    ],
    "models.autoformer": ["AutoformerConfig"],
    "models.bark": [
        "BarkCoarseConfig",
        "BarkConfig",
        "BarkFineConfig",
        "BarkProcessor",
        "BarkSemanticConfig",
    ],
    "models.bart": ["BartConfig", "BartTokenizer"],
    "models.barthez": [],
    "models.bartpho": [],
    "models.beit": ["BeitConfig"],
    "models.bert": [
        "BasicTokenizer",
        "BertConfig",
        "BertTokenizer",
        "WordpieceTokenizer",
    ],
    "models.bert_generation": ["BertGenerationConfig"],
    "models.bert_japanese": [
        "BertJapaneseTokenizer",
        "CharacterTokenizer",
        "MecabTokenizer",
    ],
    "models.bertweet": ["BertweetTokenizer"],
    "models.big_bird": ["BigBirdConfig"],
    "models.bigbird_pegasus": ["BigBirdPegasusConfig"],
    "models.biogpt": [
        "BioGptConfig",
        "BioGptTokenizer",
    ],
    "models.bit": ["BitConfig"],
    "models.blenderbot": [
        "BlenderbotConfig",
        "BlenderbotTokenizer",
    ],
    "models.blenderbot_small": [
        "BlenderbotSmallConfig",
        "BlenderbotSmallTokenizer",
    ],
    "models.blip": [
        "BlipConfig",
        "BlipProcessor",
        "BlipTextConfig",
        "BlipVisionConfig",
    ],
    "models.blip_2": [
        "Blip2Config",
        "Blip2Processor",
        "Blip2QFormerConfig",
        "Blip2VisionConfig",
    ],
    "models.bloom": ["BloomConfig"],
    "models.bridgetower": [
        "BridgeTowerConfig",
        "BridgeTowerProcessor",
        "BridgeTowerTextConfig",
        "BridgeTowerVisionConfig",
    ],
    "models.bros": [
        "BrosConfig",
        "BrosProcessor",
    ],
    "models.byt5": ["ByT5Tokenizer"],
    "models.camembert": ["CamembertConfig"],
    "models.canine": [
        "CanineConfig",
        "CanineTokenizer",
    ],
    "models.chinese_clip": [
        "ChineseCLIPConfig",
        "ChineseCLIPProcessor",
        "ChineseCLIPTextConfig",
        "ChineseCLIPVisionConfig",
    ],
    "models.clap": [
        "ClapAudioConfig",
        "ClapConfig",
        "ClapProcessor",
        "ClapTextConfig",
    ],
    "models.clip": [
        "CLIPConfig",
        "CLIPProcessor",
        "CLIPTextConfig",
        "CLIPTokenizer",
        "CLIPVisionConfig",
    ],
    "models.clipseg": [
        "CLIPSegConfig",
        "CLIPSegProcessor",
        "CLIPSegTextConfig",
        "CLIPSegVisionConfig",
    ],
    "models.clvp": [
        "ClvpConfig",
        "ClvpDecoderConfig",
        "ClvpEncoderConfig",
        "ClvpFeatureExtractor",
        "ClvpProcessor",
        "ClvpTokenizer",
    ],
    "models.code_llama": [],
    "models.codegen": [
        "CodeGenConfig",
        "CodeGenTokenizer",
    ],
    "models.cohere": ["CohereConfig"],
    "models.conditional_detr": ["ConditionalDetrConfig"],
    "models.convbert": [
        "ConvBertConfig",
        "ConvBertTokenizer",
    ],
    "models.convnext": ["ConvNextConfig"],
    "models.convnextv2": ["ConvNextV2Config"],
    "models.cpm": [],
    "models.cpmant": [
        "CpmAntConfig",
        "CpmAntTokenizer",
    ],
    "models.ctrl": [
        "CTRLConfig",
        "CTRLTokenizer",
    ],
    "models.cvt": ["CvtConfig"],
    "models.data2vec": [
        "Data2VecAudioConfig",
        "Data2VecTextConfig",
        "Data2VecVisionConfig",
    ],
    "models.dbrx": ["DbrxConfig"],
    "models.deberta": [
        "DebertaConfig",
        "DebertaTokenizer",
    ],
    "models.deberta_v2": ["DebertaV2Config"],
    "models.decision_transformer": ["DecisionTransformerConfig"],
    "models.deformable_detr": ["DeformableDetrConfig"],
    "models.deit": ["DeiTConfig"],
    "models.deprecated": [],
    "models.deprecated.bort": [],
    "models.deprecated.deta": ["DetaConfig"],
    "models.deprecated.efficientformer": ["EfficientFormerConfig"],
    "models.deprecated.ernie_m": ["ErnieMConfig"],
    "models.deprecated.gptsan_japanese": [
        "GPTSanJapaneseConfig",
        "GPTSanJapaneseTokenizer",
    ],
    "models.deprecated.graphormer": ["GraphormerConfig"],
    "models.deprecated.jukebox": [
        "JukeboxConfig",
        "JukeboxPriorConfig",
        "JukeboxTokenizer",
        "JukeboxVQVAEConfig",
    ],
    "models.deprecated.mctct": [
        "MCTCTConfig",
        "MCTCTFeatureExtractor",
        "MCTCTProcessor",
    ],
    "models.deprecated.mega": ["MegaConfig"],
    "models.deprecated.mmbt": ["MMBTConfig"],
    "models.deprecated.nat": ["NatConfig"],
    "models.deprecated.nezha": ["NezhaConfig"],
    "models.deprecated.open_llama": ["OpenLlamaConfig"],
    "models.deprecated.qdqbert": ["QDQBertConfig"],
    "models.deprecated.realm": [
        "RealmConfig",
        "RealmTokenizer",
    ],
    "models.deprecated.retribert": [
        "RetriBertConfig",
        "RetriBertTokenizer",
    ],
    "models.deprecated.speech_to_text_2": [
        "Speech2Text2Config",
        "Speech2Text2Processor",
        "Speech2Text2Tokenizer",
    ],
    "models.deprecated.tapex": ["TapexTokenizer"],
    "models.deprecated.trajectory_transformer": ["TrajectoryTransformerConfig"],
    "models.deprecated.transfo_xl": [
        "TransfoXLConfig",
        "TransfoXLCorpus",
        "TransfoXLTokenizer",
    ],
    "models.deprecated.tvlt": [
        "TvltConfig",
        "TvltFeatureExtractor",
        "TvltProcessor",
    ],
    "models.deprecated.van": ["VanConfig"],
    "models.deprecated.vit_hybrid": ["ViTHybridConfig"],
    "models.deprecated.xlm_prophetnet": ["XLMProphetNetConfig"],
    "models.depth_anything": ["DepthAnythingConfig"],
    "models.detr": ["DetrConfig"],
    "models.dialogpt": [],
    "models.dinat": ["DinatConfig"],
    "models.dinov2": ["Dinov2Config"],
    "models.distilbert": [
        "DistilBertConfig",
        "DistilBertTokenizer",
    ],
    "models.dit": [],
    "models.donut": [
        "DonutProcessor",
        "DonutSwinConfig",
    ],
    "models.dpr": [
        "DPRConfig",
        "DPRContextEncoderTokenizer",
        "DPRQuestionEncoderTokenizer",
        "DPRReaderOutput",
        "DPRReaderTokenizer",
    ],
    "models.dpt": ["DPTConfig"],
    "models.efficientnet": ["EfficientNetConfig"],
    "models.electra": [
        "ElectraConfig",
        "ElectraTokenizer",
    ],
    "models.encodec": [
        "EncodecConfig",
        "EncodecFeatureExtractor",
    ],
    "models.encoder_decoder": ["EncoderDecoderConfig"],
    "models.ernie": ["ErnieConfig"],
    "models.esm": ["EsmConfig", "EsmTokenizer"],
    "models.falcon": ["FalconConfig"],
    "models.fastspeech2_conformer": [
        "FastSpeech2ConformerConfig",
        "FastSpeech2ConformerHifiGanConfig",
        "FastSpeech2ConformerTokenizer",
        "FastSpeech2ConformerWithHifiGanConfig",
    ],
    "models.flaubert": ["FlaubertConfig", "FlaubertTokenizer"],
    "models.flava": [
        "FlavaConfig",
        "FlavaImageCodebookConfig",
        "FlavaImageConfig",
        "FlavaMultimodalConfig",
        "FlavaTextConfig",
    ],
    "models.fnet": ["FNetConfig"],
    "models.focalnet": ["FocalNetConfig"],
    "models.fsmt": [
        "FSMTConfig",
        "FSMTTokenizer",
    ],
    "models.funnel": [
        "FunnelConfig",
        "FunnelTokenizer",
    ],
    "models.fuyu": ["FuyuConfig"],
    "models.gemma": ["GemmaConfig"],
    "models.gemma2": ["Gemma2Config"],
    "models.git": [
        "GitConfig",
        "GitProcessor",
        "GitVisionConfig",
    ],
    "models.glpn": ["GLPNConfig"],
    "models.gpt2": [
        "GPT2Config",
        "GPT2Tokenizer",
    ],
    "models.gpt_bigcode": ["GPTBigCodeConfig"],
    "models.gpt_neo": ["GPTNeoConfig"],
    "models.gpt_neox": ["GPTNeoXConfig"],
    "models.gpt_neox_japanese": ["GPTNeoXJapaneseConfig"],
    "models.gpt_sw3": [],
    "models.gptj": ["GPTJConfig"],
    "models.grounding_dino": [
        "GroundingDinoConfig",
        "GroundingDinoProcessor",
    ],
    "models.groupvit": [
        "GroupViTConfig",
        "GroupViTTextConfig",
        "GroupViTVisionConfig",
    ],
    "models.herbert": ["HerbertTokenizer"],
    "models.hubert": ["HubertConfig"],
    "models.ibert": ["IBertConfig"],
    "models.idefics": ["IdeficsConfig"],
    "models.idefics2": ["Idefics2Config"],
    "models.imagegpt": ["ImageGPTConfig"],
    "models.informer": ["InformerConfig"],
    "models.instructblip": [
        "InstructBlipConfig",
        "InstructBlipProcessor",
        "InstructBlipQFormerConfig",
        "InstructBlipVisionConfig",
    ],
    "models.instructblipvideo": [
        "InstructBlipVideoConfig",
        "InstructBlipVideoProcessor",
        "InstructBlipVideoQFormerConfig",
        "InstructBlipVideoVisionConfig",
    ],
    "models.jamba": ["JambaConfig"],
    "models.jetmoe": ["JetMoeConfig"],
    "models.kosmos2": [
        "Kosmos2Config",
        "Kosmos2Processor",
    ],
    "models.kosmos2_5": [
        "Kosmos2_5Config",
        "Kosmos2_5ImageProcessor",
        "Kosmos2_5Processor",
    ],
    "models.layoutlm": [
        "LayoutLMConfig",
        "LayoutLMTokenizer",
    ],
    "models.layoutlmv2": [
        "LayoutLMv2Config",
        "LayoutLMv2FeatureExtractor",
        "LayoutLMv2ImageProcessor",
        "LayoutLMv2Processor",
        "LayoutLMv2Tokenizer",
    ],
    "models.layoutlmv3": [
        "LayoutLMv3Config",
        "LayoutLMv3FeatureExtractor",
        "LayoutLMv3ImageProcessor",
        "LayoutLMv3Processor",
        "LayoutLMv3Tokenizer",
    ],
    "models.layoutxlm": ["LayoutXLMProcessor"],
    "models.led": ["LEDConfig", "LEDTokenizer"],
    "models.levit": ["LevitConfig"],
    "models.lilt": ["LiltConfig"],
    "models.llama": ["LlamaConfig"],
    "models.llava": [
        "LlavaConfig",
        "LlavaProcessor",
    ],
    "models.llava_next": [
        "LlavaNextConfig",
        "LlavaNextProcessor",
    ],
    "models.llava_next_video": [
        "LlavaNextVideoConfig",
        "LlavaNextVideoProcessor",
    ],
    "models.longformer": [
        "LongformerConfig",
        "LongformerTokenizer",
    ],
    "models.longt5": ["LongT5Config"],
    "models.luke": [
        "LukeConfig",
        "LukeTokenizer",
    ],
    "models.lxmert": [
        "LxmertConfig",
        "LxmertTokenizer",
    ],
    "models.m2m_100": ["M2M100Config"],
    "models.mamba": ["MambaConfig"],
    "models.marian": ["MarianConfig"],
    "models.markuplm": [
        "MarkupLMConfig",
        "MarkupLMFeatureExtractor",
        "MarkupLMProcessor",
        "MarkupLMTokenizer",
    ],
    "models.mask2former": ["Mask2FormerConfig"],
    "models.maskformer": [
        "MaskFormerConfig",
        "MaskFormerSwinConfig",
    ],
    "models.mbart": ["MBartConfig"],
    "models.mbart50": [],
    "models.megatron_bert": ["MegatronBertConfig"],
    "models.megatron_gpt2": [],
    "models.mgp_str": [
        "MgpstrConfig",
        "MgpstrProcessor",
        "MgpstrTokenizer",
    ],
    "models.mistral": ["MistralConfig"],
    "models.mixtral": ["MixtralConfig"],
    "models.mluke": [],
    "models.mobilebert": [
        "MobileBertConfig",
        "MobileBertTokenizer",
    ],
    "models.mobilenet_v1": ["MobileNetV1Config"],
    "models.mobilenet_v2": ["MobileNetV2Config"],
    "models.mobilevit": ["MobileViTConfig"],
    "models.mobilevitv2": ["MobileViTV2Config"],
    "models.mpnet": [
        "MPNetConfig",
        "MPNetTokenizer",
    ],
    "models.mpt": ["MptConfig"],
    "models.mra": ["MraConfig"],
    "models.mt5": ["MT5Config"],
    "models.musicgen": [
        "MusicgenConfig",
        "MusicgenDecoderConfig",
    ],
    "models.musicgen_melody": [
        "MusicgenMelodyConfig",
        "MusicgenMelodyDecoderConfig",
    ],
    "models.mvp": ["MvpConfig", "MvpTokenizer"],
    "models.nllb": [],
    "models.nllb_moe": ["NllbMoeConfig"],
    "models.nougat": ["NougatProcessor"],
    "models.nystromformer": ["NystromformerConfig"],
    "models.olmo": ["OlmoConfig"],
    "models.oneformer": [
        "OneFormerConfig",
        "OneFormerProcessor",
    ],
    "models.openai": [
        "OpenAIGPTConfig",
        "OpenAIGPTTokenizer",
    ],
    "models.opt": ["OPTConfig"],
    "models.owlv2": [
        "Owlv2Config",
        "Owlv2Processor",
        "Owlv2TextConfig",
        "Owlv2VisionConfig",
    ],
    "models.owlvit": [
        "OwlViTConfig",
        "OwlViTProcessor",
        "OwlViTTextConfig",
        "OwlViTVisionConfig",
    ],
    "models.paligemma": ["PaliGemmaConfig"],
    "models.patchtsmixer": ["PatchTSMixerConfig"],
    "models.patchtst": ["PatchTSTConfig"],
    "models.pegasus": [
        "PegasusConfig",
        "PegasusTokenizer",
    ],
    "models.pegasus_x": ["PegasusXConfig"],
    "models.perceiver": [
        "PerceiverConfig",
        "PerceiverTokenizer",
    ],
    "models.persimmon": ["PersimmonConfig"],
    "models.phi": ["PhiConfig"],
    "models.phi3": ["Phi3Config"],
    "models.phobert": ["PhobertTokenizer"],
    "models.pix2struct": [
        "Pix2StructConfig",
        "Pix2StructProcessor",
        "Pix2StructTextConfig",
        "Pix2StructVisionConfig",
    ],
    "models.plbart": ["PLBartConfig"],
    "models.poolformer": ["PoolFormerConfig"],
    "models.pop2piano": ["Pop2PianoConfig"],
    "models.prophetnet": [
        "ProphetNetConfig",
        "ProphetNetTokenizer",
    ],
    "models.pvt": ["PvtConfig"],
    "models.pvt_v2": ["PvtV2Config"],
    "models.qwen2": [
        "Qwen2Config",
        "Qwen2Tokenizer",
    ],
    "models.qwen2_moe": ["Qwen2MoeConfig"],
    "models.rag": ["RagConfig", "RagRetriever", "RagTokenizer"],
    "models.recurrent_gemma": ["RecurrentGemmaConfig"],
    "models.reformer": ["ReformerConfig"],
    "models.regnet": ["RegNetConfig"],
    "models.rembert": ["RemBertConfig"],
    "models.resnet": ["ResNetConfig"],
    "models.roberta": [
        "RobertaConfig",
        "RobertaTokenizer",
    ],
    "models.roberta_prelayernorm": ["RobertaPreLayerNormConfig"],
    "models.roc_bert": [
        "RoCBertConfig",
        "RoCBertTokenizer",
    ],
    "models.roformer": [
        "RoFormerConfig",
        "RoFormerTokenizer",
    ],
    "models.rt_detr": ["RTDetrConfig", "RTDetrResNetConfig"],
    "models.rwkv": ["RwkvConfig"],
    "models.sam": [
        "SamConfig",
        "SamMaskDecoderConfig",
        "SamProcessor",
        "SamPromptEncoderConfig",
        "SamVisionConfig",
    ],
    "models.seamless_m4t": [
        "SeamlessM4TConfig",
        "SeamlessM4TFeatureExtractor",
        "SeamlessM4TProcessor",
    ],
    "models.seamless_m4t_v2": ["SeamlessM4Tv2Config"],
    "models.segformer": ["SegformerConfig"],
    "models.seggpt": ["SegGptConfig"],
    "models.sew": ["SEWConfig"],
    "models.sew_d": ["SEWDConfig"],
    "models.siglip": [
        "SiglipConfig",
        "SiglipProcessor",
        "SiglipTextConfig",
        "SiglipVisionConfig",
    ],
    "models.speech_encoder_decoder": ["SpeechEncoderDecoderConfig"],
    "models.speech_to_text": [
        "Speech2TextConfig",
        "Speech2TextFeatureExtractor",
        "Speech2TextProcessor",
    ],
    "models.speecht5": [
        "SpeechT5Config",
        "SpeechT5FeatureExtractor",
        "SpeechT5HifiGanConfig",
        "SpeechT5Processor",
    ],
    "models.splinter": [
        "SplinterConfig",
        "SplinterTokenizer",
    ],
    "models.squeezebert": [
        "SqueezeBertConfig",
        "SqueezeBertTokenizer",
    ],
    "models.stablelm": ["StableLmConfig"],
    "models.starcoder2": ["Starcoder2Config"],
    "models.superpoint": ["SuperPointConfig"],
    "models.swiftformer": ["SwiftFormerConfig"],
    "models.swin": ["SwinConfig"],
    "models.swin2sr": ["Swin2SRConfig"],
    "models.swinv2": ["Swinv2Config"],
    "models.switch_transformers": ["SwitchTransformersConfig"],
    "models.t5": ["T5Config"],
    "models.table_transformer": ["TableTransformerConfig"],
    "models.tapas": [
        "TapasConfig",
        "TapasTokenizer",
    ],
    "models.time_series_transformer": ["TimeSeriesTransformerConfig"],
    "models.timesformer": ["TimesformerConfig"],
    "models.timm_backbone": ["TimmBackboneConfig"],
    "models.trocr": [
        "TrOCRConfig",
        "TrOCRProcessor",
    ],
    "models.tvp": [
        "TvpConfig",
        "TvpProcessor",
    ],
    "models.udop": [
        "UdopConfig",
        "UdopProcessor",
    ],
    "models.umt5": ["UMT5Config"],
    "models.unispeech": ["UniSpeechConfig"],
    "models.unispeech_sat": ["UniSpeechSatConfig"],
    "models.univnet": [
        "UnivNetConfig",
        "UnivNetFeatureExtractor",
    ],
    "models.upernet": ["UperNetConfig"],
    "models.video_llava": ["VideoLlavaConfig"],
    "models.videomae": ["VideoMAEConfig"],
    "models.vilt": [
        "ViltConfig",
        "ViltFeatureExtractor",
        "ViltImageProcessor",
        "ViltProcessor",
    ],
    "models.vipllava": ["VipLlavaConfig"],
    "models.vision_encoder_decoder": ["VisionEncoderDecoderConfig"],
    "models.vision_text_dual_encoder": [
        "VisionTextDualEncoderConfig",
        "VisionTextDualEncoderProcessor",
    ],
    "models.visual_bert": ["VisualBertConfig"],
    "models.vit": ["ViTConfig"],
    "models.vit_mae": ["ViTMAEConfig"],
    "models.vit_msn": ["ViTMSNConfig"],
    "models.vitdet": ["VitDetConfig"],
    "models.vitmatte": ["VitMatteConfig"],
    "models.vits": [
        "VitsConfig",
        "VitsTokenizer",
    ],
    "models.vivit": ["VivitConfig"],
    "models.wav2vec2": [
        "Wav2Vec2Config",
        "Wav2Vec2CTCTokenizer",
        "Wav2Vec2FeatureExtractor",
        "Wav2Vec2Processor",
        "Wav2Vec2Tokenizer",
    ],
    "models.wav2vec2_bert": [
        "Wav2Vec2BertConfig",
        "Wav2Vec2BertProcessor",
    ],
    "models.wav2vec2_conformer": ["Wav2Vec2ConformerConfig"],
    "models.wav2vec2_phoneme": ["Wav2Vec2PhonemeCTCTokenizer"],
    "models.wav2vec2_with_lm": ["Wav2Vec2ProcessorWithLM"],
    "models.wavlm": ["WavLMConfig"],
    "models.whisper": [
        "WhisperConfig",
        "WhisperFeatureExtractor",
        "WhisperProcessor",
        "WhisperTokenizer",
    ],
    "models.x_clip": [
        "XCLIPConfig",
        "XCLIPProcessor",
        "XCLIPTextConfig",
        "XCLIPVisionConfig",
    ],
    "models.xglm": ["XGLMConfig"],
    "models.xlm": ["XLMConfig", "XLMTokenizer"],
    "models.xlm_roberta": ["XLMRobertaConfig"],
    "models.xlm_roberta_xl": ["XLMRobertaXLConfig"],
    "models.xlnet": ["XLNetConfig"],
    "models.xmod": ["XmodConfig"],
    "models.yolos": ["YolosConfig"],
    "models.yoso": ["YosoConfig"],
    "onnx": [],
    "pipelines": [
        "AudioClassificationPipeline",
        "AutomaticSpeechRecognitionPipeline",
        "CsvPipelineDataFormat",
        "DepthEstimationPipeline",
        "DocumentQuestionAnsweringPipeline",
        "FeatureExtractionPipeline",
        "FillMaskPipeline",
        "ImageClassificationPipeline",
        "ImageFeatureExtractionPipeline",
        "ImageSegmentationPipeline",
        "ImageToImagePipeline",
        "ImageToTextPipeline",
        "JsonPipelineDataFormat",
        "MaskGenerationPipeline",
        "NerPipeline",
        "ObjectDetectionPipeline",
        "PipedPipelineDataFormat",
        "Pipeline",
        "PipelineDataFormat",
        "QuestionAnsweringPipeline",
        "SummarizationPipeline",
        "TableQuestionAnsweringPipeline",
        "Text2TextGenerationPipeline",
        "TextClassificationPipeline",
        "TextGenerationPipeline",
        "TextToAudioPipeline",
        "TokenClassificationPipeline",
        "TranslationPipeline",
        "VideoClassificationPipeline",
        "VisualQuestionAnsweringPipeline",
        "ZeroShotAudioClassificationPipeline",
        "ZeroShotClassificationPipeline",
        "ZeroShotImageClassificationPipeline",
        "ZeroShotObjectDetectionPipeline",
        "pipeline",
    ],
    "processing_utils": ["ProcessorMixin"],
    "quantizers": [],
    "testing_utils": [],
    "tokenization_utils": ["PreTrainedTokenizer"],
    "tokenization_utils_base": [
        "AddedToken",
        "BatchEncoding",
        "CharSpan",
        "PreTrainedTokenizerBase",
        "SpecialTokensMixin",
        "TokenSpan",
    ],
    "trainer_callback": [
        "DefaultFlowCallback",
        "EarlyStoppingCallback",
        "PrinterCallback",
        "ProgressCallback",
        "TrainerCallback",
        "TrainerControl",
        "TrainerState",
    ],
    "trainer_utils": [
        "EvalPrediction",
        "IntervalStrategy",
        "SchedulerType",
        "enable_full_determinism",
        "set_seed",
    ],
    "training_args": ["TrainingArguments"],
    "training_args_seq2seq": ["Seq2SeqTrainingArguments"],
    "training_args_tf": ["TFTrainingArguments"],
    "utils": [
        "CONFIG_NAME",
        "MODEL_CARD_NAME",
        "PYTORCH_PRETRAINED_BERT_CACHE",
        "PYTORCH_TRANSFORMERS_CACHE",
        "SPIECE_UNDERLINE",
        "TF2_WEIGHTS_NAME",
        "TF_WEIGHTS_NAME",
        "TRANSFORMERS_CACHE",
        "WEIGHTS_NAME",
        "TensorType",
        "add_end_docstrings",
        "add_start_docstrings",
        "is_apex_available",
        "is_av_available",
        "is_bitsandbytes_available",
        "is_datasets_available",
        "is_decord_available",
        "is_faiss_available",
        "is_flax_available",
        "is_keras_nlp_available",
        "is_phonemizer_available",
        "is_psutil_available",
        "is_py3nvml_available",
        "is_pyctcdecode_available",
        "is_sacremoses_available",
        "is_safetensors_available",
        "is_scipy_available",
        "is_sentencepiece_available",
        "is_sklearn_available",
        "is_speech_available",
        "is_tensorflow_text_available",
        "is_tf_available",
        "is_timm_available",
        "is_tokenizers_available",
        "is_torch_available",
        "is_torch_mlu_available",
        "is_torch_neuroncore_available",
        "is_torch_npu_available",
        "is_torch_tpu_available",
        "is_torchvision_available",
        "is_torch_xla_available",
        "is_torch_xpu_available",
        "is_vision_available",
        "logging",
    ],
    "utils.quantization_config": [
        "AqlmConfig",
        "AwqConfig",
        "BitsAndBytesConfig",
        "EetqConfig",
        "GPTQConfig",
        "HqqConfig",
        "QuantoConfig",
    ],
}

# sentencepiece-backed objects
try:
    if not is_sentencepiece_available():
        raise OptionalDependencyNotAvailable()
except OptionalDependencyNotAvailable:
    from .utils import dummy_sentencepiece_objects

    _import_structure["utils.dummy_sentencepiece_objects"] = [
        name for name in dir(dummy_sentencepiece_objects) if not name.startswith("_")
    ]
else:
    _import_structure["models.albert"].append("AlbertTokenizer")
    _import_structure["models.barthez"].append("BarthezTokenizer")
    _import_structure["models.bartpho"].append("BartphoTokenizer")
    _import_structure["models.bert_generation"].append("BertGenerationTokenizer")
    _import_structure["models.big_bird"].append("BigBirdTokenizer")
    _import_structure["models.camembert"].append("CamembertTokenizer")
    _import_structure["models.code_llama"].append("CodeLlamaTokenizer")
    _import_structure["models.cpm"].append("CpmTokenizer")
    _import_structure["models.deberta_v2"].append("DebertaV2Tokenizer")
    _import_structure["models.deprecated.ernie_m"].append("ErnieMTokenizer")
    _import_structure["models.deprecated.xlm_prophetnet"].append("XLMProphetNetTokenizer")
    _import_structure["models.fnet"].append("FNetTokenizer")
    _import_structure["models.gemma"].append("GemmaTokenizer")
    _import_structure["models.gpt_sw3"].append("GPTSw3Tokenizer")
    _import_structure["models.layoutxlm"].append("LayoutXLMTokenizer")
    _import_structure["models.llama"].append("LlamaTokenizer")
    _import_structure["models.m2m_100"].append("M2M100Tokenizer")
    _import_structure["models.marian"].append("MarianTokenizer")
    _import_structure["models.mbart"].append("MBartTokenizer")
    _import_structure["models.mbart50"].append("MBart50Tokenizer")
    _import_structure["models.mluke"].append("MLukeTokenizer")
    _import_structure["models.mt5"].append("MT5Tokenizer")
    _import_structure["models.nllb"].append("NllbTokenizer")
    _import_structure["models.pegasus"].append("PegasusTokenizer")
    _import_structure["models.plbart"].append("PLBartTokenizer")
    _import_structure["models.reformer"].append("ReformerTokenizer")
    _import_structure["models.rembert"].append("RemBertTokenizer")
    _import_structure["models.seamless_m4t"].append("SeamlessM4TTokenizer")
    _import_structure["models.siglip"].append("SiglipTokenizer")
    _import_structure["models.speech_to_text"].append("Speech2TextTokenizer")
    _import_structure["models.speecht5"].append("SpeechT5Tokenizer")
    _import_structure["models.t5"].append("T5Tokenizer")
    _import_structure["models.udop"].append("UdopTokenizer")
    _import_structure["models.xglm"].append("XGLMTokenizer")
    _import_structure["models.xlm_roberta"].append("XLMRobertaTokenizer")
    _import_structure["models.xlnet"].append("XLNetTokenizer")

# tokenizers-backed objects
try:
    if not is_tokenizers_available():
        raise OptionalDependencyNotAvailable()
except OptionalDependencyNotAvailable:
    from .utils import dummy_tokenizers_objects

    _import_structure["utils.dummy_tokenizers_objects"] = [
        name for name in dir(dummy_tokenizers_objects) if not name.startswith("_")
    ]
else:
    # Fast tokenizers structure
    _import_structure["models.albert"].append("AlbertTokenizerFast")
    _import_structure["models.bart"].append("BartTokenizerFast")
    _import_structure["models.barthez"].append("BarthezTokenizerFast")
    _import_structure["models.bert"].append("BertTokenizerFast")
    _import_structure["models.big_bird"].append("BigBirdTokenizerFast")
    _import_structure["models.blenderbot"].append("BlenderbotTokenizerFast")
    _import_structure["models.blenderbot_small"].append("BlenderbotSmallTokenizerFast")
    _import_structure["models.bloom"].append("BloomTokenizerFast")
    _import_structure["models.camembert"].append("CamembertTokenizerFast")
    _import_structure["models.clip"].append("CLIPTokenizerFast")
    _import_structure["models.code_llama"].append("CodeLlamaTokenizerFast")
    _import_structure["models.codegen"].append("CodeGenTokenizerFast")
    _import_structure["models.cohere"].append("CohereTokenizerFast")
    _import_structure["models.convbert"].append("ConvBertTokenizerFast")
    _import_structure["models.cpm"].append("CpmTokenizerFast")
    _import_structure["models.deberta"].append("DebertaTokenizerFast")
    _import_structure["models.deberta_v2"].append("DebertaV2TokenizerFast")
    _import_structure["models.deprecated.realm"].append("RealmTokenizerFast")
    _import_structure["models.deprecated.retribert"].append("RetriBertTokenizerFast")
    _import_structure["models.distilbert"].append("DistilBertTokenizerFast")
    _import_structure["models.dpr"].extend(
        [
            "DPRContextEncoderTokenizerFast",
            "DPRQuestionEncoderTokenizerFast",
            "DPRReaderTokenizerFast",
        ]
    )
    _import_structure["models.electra"].append("ElectraTokenizerFast")
    _import_structure["models.fnet"].append("FNetTokenizerFast")
    _import_structure["models.funnel"].append("FunnelTokenizerFast")
    _import_structure["models.gemma"].append("GemmaTokenizerFast")
    _import_structure["models.gpt2"].append("GPT2TokenizerFast")
    _import_structure["models.gpt_neox"].append("GPTNeoXTokenizerFast")
    _import_structure["models.gpt_neox_japanese"].append("GPTNeoXJapaneseTokenizer")
    _import_structure["models.herbert"].append("HerbertTokenizerFast")
    _import_structure["models.layoutlm"].append("LayoutLMTokenizerFast")
    _import_structure["models.layoutlmv2"].append("LayoutLMv2TokenizerFast")
    _import_structure["models.layoutlmv3"].append("LayoutLMv3TokenizerFast")
    _import_structure["models.layoutxlm"].append("LayoutXLMTokenizerFast")
    _import_structure["models.led"].append("LEDTokenizerFast")
    _import_structure["models.llama"].append("LlamaTokenizerFast")
    _import_structure["models.longformer"].append("LongformerTokenizerFast")
    _import_structure["models.lxmert"].append("LxmertTokenizerFast")
    _import_structure["models.markuplm"].append("MarkupLMTokenizerFast")
    _import_structure["models.mbart"].append("MBartTokenizerFast")
    _import_structure["models.mbart50"].append("MBart50TokenizerFast")
    _import_structure["models.mobilebert"].append("MobileBertTokenizerFast")
    _import_structure["models.mpnet"].append("MPNetTokenizerFast")
    _import_structure["models.mt5"].append("MT5TokenizerFast")
    _import_structure["models.mvp"].append("MvpTokenizerFast")
    _import_structure["models.nllb"].append("NllbTokenizerFast")
    _import_structure["models.nougat"].append("NougatTokenizerFast")
    _import_structure["models.openai"].append("OpenAIGPTTokenizerFast")
    _import_structure["models.pegasus"].append("PegasusTokenizerFast")
    _import_structure["models.qwen2"].append("Qwen2TokenizerFast")
    _import_structure["models.reformer"].append("ReformerTokenizerFast")
    _import_structure["models.rembert"].append("RemBertTokenizerFast")
    _import_structure["models.roberta"].append("RobertaTokenizerFast")
    _import_structure["models.roformer"].append("RoFormerTokenizerFast")
    _import_structure["models.seamless_m4t"].append("SeamlessM4TTokenizerFast")
    _import_structure["models.splinter"].append("SplinterTokenizerFast")
    _import_structure["models.squeezebert"].append("SqueezeBertTokenizerFast")
    _import_structure["models.t5"].append("T5TokenizerFast")
    _import_structure["models.udop"].append("UdopTokenizerFast")
    _import_structure["models.whisper"].append("WhisperTokenizerFast")
    _import_structure["models.xglm"].append("XGLMTokenizerFast")
    _import_structure["models.xlm_roberta"].append("XLMRobertaTokenizerFast")
    _import_structure["models.xlnet"].append("XLNetTokenizerFast")
    _import_structure["tokenization_utils_fast"] = ["PreTrainedTokenizerFast"]


try:
    if not (is_sentencepiece_available() and is_tokenizers_available()):
        raise OptionalDependencyNotAvailable()
except OptionalDependencyNotAvailable:
    from .utils import dummy_sentencepiece_and_tokenizers_objects

    _import_structure["utils.dummy_sentencepiece_and_tokenizers_objects"] = [
        name for name in dir(dummy_sentencepiece_and_tokenizers_objects) if not name.startswith("_")
    ]
else:
    _import_structure["convert_slow_tokenizer"] = [
        "SLOW_TO_FAST_CONVERTERS",
        "convert_slow_tokenizer",
    ]

# Tensorflow-text-specific objects
try:
    if not is_tensorflow_text_available():
        raise OptionalDependencyNotAvailable()
except OptionalDependencyNotAvailable:
    from .utils import dummy_tensorflow_text_objects

    _import_structure["utils.dummy_tensorflow_text_objects"] = [
        name for name in dir(dummy_tensorflow_text_objects) if not name.startswith("_")
    ]
else:
    _import_structure["models.bert"].append("TFBertTokenizer")

# keras-nlp-specific objects
try:
    if not is_keras_nlp_available():
        raise OptionalDependencyNotAvailable()
except OptionalDependencyNotAvailable:
    from .utils import dummy_keras_nlp_objects

    _import_structure["utils.dummy_keras_nlp_objects"] = [
        name for name in dir(dummy_keras_nlp_objects) if not name.startswith("_")
    ]
else:
    _import_structure["models.gpt2"].append("TFGPT2Tokenizer")

# Vision-specific objects
try:
    if not is_vision_available():
        raise OptionalDependencyNotAvailable()
except OptionalDependencyNotAvailable:
    from .utils import dummy_vision_objects

    _import_structure["utils.dummy_vision_objects"] = [
        name for name in dir(dummy_vision_objects) if not name.startswith("_")
    ]
else:
    _import_structure["image_processing_base"] = ["ImageProcessingMixin"]
    _import_structure["image_processing_utils"] = ["BaseImageProcessor"]
    _import_structure["image_utils"] = ["ImageFeatureExtractionMixin"]
    _import_structure["models.beit"].extend(["BeitFeatureExtractor", "BeitImageProcessor"])
    _import_structure["models.bit"].extend(["BitImageProcessor"])
    _import_structure["models.blip"].extend(["BlipImageProcessor"])
    _import_structure["models.bridgetower"].append("BridgeTowerImageProcessor")
    _import_structure["models.chinese_clip"].extend(["ChineseCLIPFeatureExtractor", "ChineseCLIPImageProcessor"])
    _import_structure["models.clip"].extend(["CLIPFeatureExtractor", "CLIPImageProcessor"])
    _import_structure["models.conditional_detr"].extend(
        ["ConditionalDetrFeatureExtractor", "ConditionalDetrImageProcessor"]
    )
    _import_structure["models.convnext"].extend(["ConvNextFeatureExtractor", "ConvNextImageProcessor"])
    _import_structure["models.deformable_detr"].extend(
        ["DeformableDetrFeatureExtractor", "DeformableDetrImageProcessor"]
    )
    _import_structure["models.deit"].extend(["DeiTFeatureExtractor", "DeiTImageProcessor"])
    _import_structure["models.deprecated.deta"].append("DetaImageProcessor")
    _import_structure["models.deprecated.efficientformer"].append("EfficientFormerImageProcessor")
    _import_structure["models.deprecated.tvlt"].append("TvltImageProcessor")
    _import_structure["models.deprecated.vit_hybrid"].extend(["ViTHybridImageProcessor"])
    _import_structure["models.detr"].extend(["DetrFeatureExtractor", "DetrImageProcessor"])
    _import_structure["models.donut"].extend(["DonutFeatureExtractor", "DonutImageProcessor"])
    _import_structure["models.dpt"].extend(["DPTFeatureExtractor", "DPTImageProcessor"])
    _import_structure["models.efficientnet"].append("EfficientNetImageProcessor")
    _import_structure["models.flava"].extend(["FlavaFeatureExtractor", "FlavaImageProcessor", "FlavaProcessor"])
    _import_structure["models.fuyu"].extend(["FuyuImageProcessor", "FuyuProcessor"])
    _import_structure["models.glpn"].extend(["GLPNFeatureExtractor", "GLPNImageProcessor"])
    _import_structure["models.grounding_dino"].extend(["GroundingDinoImageProcessor"])
    _import_structure["models.idefics"].extend(["IdeficsImageProcessor"])
    _import_structure["models.idefics2"].extend(["Idefics2ImageProcessor"])
    _import_structure["models.imagegpt"].extend(["ImageGPTFeatureExtractor", "ImageGPTImageProcessor"])
<<<<<<< HEAD
    _import_structure["models.kosmos2_5"].extend(["Kosmos2_5ImageProcessor", "Kosmos2_5Processor"])
=======
    _import_structure["models.instructblipvideo"].extend(["InstructBlipVideoImageProcessor"])
>>>>>>> e6550295
    _import_structure["models.layoutlmv2"].extend(["LayoutLMv2FeatureExtractor", "LayoutLMv2ImageProcessor"])
    _import_structure["models.layoutlmv3"].extend(["LayoutLMv3FeatureExtractor", "LayoutLMv3ImageProcessor"])
    _import_structure["models.levit"].extend(["LevitFeatureExtractor", "LevitImageProcessor"])
    _import_structure["models.llava_next"].append("LlavaNextImageProcessor")
    _import_structure["models.llava_next_video"].append("LlavaNextVideoImageProcessor")
    _import_structure["models.mask2former"].append("Mask2FormerImageProcessor")
    _import_structure["models.maskformer"].extend(["MaskFormerFeatureExtractor", "MaskFormerImageProcessor"])
    _import_structure["models.mobilenet_v1"].extend(["MobileNetV1FeatureExtractor", "MobileNetV1ImageProcessor"])
    _import_structure["models.mobilenet_v2"].extend(["MobileNetV2FeatureExtractor", "MobileNetV2ImageProcessor"])
    _import_structure["models.mobilevit"].extend(["MobileViTFeatureExtractor", "MobileViTImageProcessor"])
    _import_structure["models.nougat"].append("NougatImageProcessor")
    _import_structure["models.oneformer"].extend(["OneFormerImageProcessor"])
    _import_structure["models.owlv2"].append("Owlv2ImageProcessor")
    _import_structure["models.owlvit"].extend(["OwlViTFeatureExtractor", "OwlViTImageProcessor"])
    _import_structure["models.perceiver"].extend(["PerceiverFeatureExtractor", "PerceiverImageProcessor"])
    _import_structure["models.pix2struct"].extend(["Pix2StructImageProcessor"])
    _import_structure["models.poolformer"].extend(["PoolFormerFeatureExtractor", "PoolFormerImageProcessor"])
    _import_structure["models.pvt"].extend(["PvtImageProcessor"])
    _import_structure["models.rt_detr"].extend(["RTDetrImageProcessor"])
    _import_structure["models.sam"].extend(["SamImageProcessor"])
    _import_structure["models.segformer"].extend(["SegformerFeatureExtractor", "SegformerImageProcessor"])
    _import_structure["models.seggpt"].extend(["SegGptImageProcessor"])
    _import_structure["models.siglip"].append("SiglipImageProcessor")
    _import_structure["models.superpoint"].extend(["SuperPointImageProcessor"])
    _import_structure["models.swin2sr"].append("Swin2SRImageProcessor")
    _import_structure["models.tvp"].append("TvpImageProcessor")
    _import_structure["models.video_llava"].append("VideoLlavaImageProcessor")
    _import_structure["models.videomae"].extend(["VideoMAEFeatureExtractor", "VideoMAEImageProcessor"])
    _import_structure["models.vilt"].extend(["ViltFeatureExtractor", "ViltImageProcessor", "ViltProcessor"])
    _import_structure["models.vit"].extend(["ViTFeatureExtractor", "ViTImageProcessor"])
    _import_structure["models.vitmatte"].append("VitMatteImageProcessor")
    _import_structure["models.vivit"].append("VivitImageProcessor")
    _import_structure["models.yolos"].extend(["YolosFeatureExtractor", "YolosImageProcessor"])

try:
    if not is_torchvision_available():
        raise OptionalDependencyNotAvailable()
except OptionalDependencyNotAvailable:
    from .utils import dummy_torchvision_objects

    _import_structure["utils.dummy_torchvision_objects"] = [
        name for name in dir(dummy_torchvision_objects) if not name.startswith("_")
    ]
else:
    _import_structure["image_processing_utils_fast"] = ["BaseImageProcessorFast"]
    _import_structure["models.vit"].append("ViTImageProcessorFast")

# PyTorch-backed objects
try:
    if not is_torch_available():
        raise OptionalDependencyNotAvailable()
except OptionalDependencyNotAvailable:
    from .utils import dummy_pt_objects

    _import_structure["utils.dummy_pt_objects"] = [name for name in dir(dummy_pt_objects) if not name.startswith("_")]
else:
    _import_structure["activations"] = []
    _import_structure["benchmark.benchmark"] = ["PyTorchBenchmark"]
    _import_structure["benchmark.benchmark_args"] = ["PyTorchBenchmarkArguments"]
    _import_structure["cache_utils"] = [
        "Cache",
        "CacheConfig",
        "DynamicCache",
        "HQQQuantizedCache",
        "QuantizedCache",
        "QuantizedCacheConfig",
        "QuantoQuantizedCache",
        "SinkCache",
        "StaticCache",
    ]
    _import_structure["data.datasets"] = [
        "GlueDataset",
        "GlueDataTrainingArguments",
        "LineByLineTextDataset",
        "LineByLineWithRefDataset",
        "LineByLineWithSOPTextDataset",
        "SquadDataset",
        "SquadDataTrainingArguments",
        "TextDataset",
        "TextDatasetForNextSentencePrediction",
    ]
    _import_structure["generation"].extend(
        [
            "AlternatingCodebooksLogitsProcessor",
            "BeamScorer",
            "BeamSearchScorer",
            "ClassifierFreeGuidanceLogitsProcessor",
            "ConstrainedBeamSearchScorer",
            "Constraint",
            "ConstraintListState",
            "DisjunctiveConstraint",
            "EncoderNoRepeatNGramLogitsProcessor",
            "EncoderRepetitionPenaltyLogitsProcessor",
            "EosTokenCriteria",
            "EpsilonLogitsWarper",
            "EtaLogitsWarper",
            "ExponentialDecayLengthPenalty",
            "ForcedBOSTokenLogitsProcessor",
            "ForcedEOSTokenLogitsProcessor",
            "ForceTokensLogitsProcessor",
            "GenerationMixin",
            "HammingDiversityLogitsProcessor",
            "InfNanRemoveLogitsProcessor",
            "LogitNormalization",
            "LogitsProcessor",
            "LogitsProcessorList",
            "LogitsWarper",
            "MaxLengthCriteria",
            "MaxTimeCriteria",
            "MinLengthLogitsProcessor",
            "MinNewTokensLengthLogitsProcessor",
            "MinPLogitsWarper",
            "NoBadWordsLogitsProcessor",
            "NoRepeatNGramLogitsProcessor",
            "PhrasalConstraint",
            "PrefixConstrainedLogitsProcessor",
            "RepetitionPenaltyLogitsProcessor",
            "SequenceBiasLogitsProcessor",
            "StoppingCriteria",
            "StoppingCriteriaList",
            "StopStringCriteria",
            "SuppressTokensAtBeginLogitsProcessor",
            "SuppressTokensLogitsProcessor",
            "TemperatureLogitsWarper",
            "TopKLogitsWarper",
            "TopPLogitsWarper",
            "TypicalLogitsWarper",
            "UnbatchedClassifierFreeGuidanceLogitsProcessor",
            "WatermarkDetector",
            "WatermarkLogitsProcessor",
            "WhisperTimeStampLogitsProcessor",
        ]
    )
    _import_structure["modeling_outputs"] = []
    _import_structure["modeling_utils"] = ["PreTrainedModel"]

    # PyTorch models structure

    _import_structure["models.albert"].extend(
        [
            "AlbertForMaskedLM",
            "AlbertForMultipleChoice",
            "AlbertForPreTraining",
            "AlbertForQuestionAnswering",
            "AlbertForSequenceClassification",
            "AlbertForTokenClassification",
            "AlbertModel",
            "AlbertPreTrainedModel",
            "load_tf_weights_in_albert",
        ]
    )

    _import_structure["models.align"].extend(
        [
            "AlignModel",
            "AlignPreTrainedModel",
            "AlignTextModel",
            "AlignVisionModel",
        ]
    )

    _import_structure["models.altclip"].extend(
        [
            "AltCLIPModel",
            "AltCLIPPreTrainedModel",
            "AltCLIPTextModel",
            "AltCLIPVisionModel",
        ]
    )
    _import_structure["models.audio_spectrogram_transformer"].extend(
        [
            "ASTForAudioClassification",
            "ASTModel",
            "ASTPreTrainedModel",
        ]
    )
    _import_structure["models.auto"].extend(
        [
            "MODEL_FOR_AUDIO_CLASSIFICATION_MAPPING",
            "MODEL_FOR_AUDIO_FRAME_CLASSIFICATION_MAPPING",
            "MODEL_FOR_AUDIO_XVECTOR_MAPPING",
            "MODEL_FOR_BACKBONE_MAPPING",
            "MODEL_FOR_CAUSAL_IMAGE_MODELING_MAPPING",
            "MODEL_FOR_CAUSAL_LM_MAPPING",
            "MODEL_FOR_CTC_MAPPING",
            "MODEL_FOR_DEPTH_ESTIMATION_MAPPING",
            "MODEL_FOR_DOCUMENT_QUESTION_ANSWERING_MAPPING",
            "MODEL_FOR_IMAGE_CLASSIFICATION_MAPPING",
            "MODEL_FOR_IMAGE_MAPPING",
            "MODEL_FOR_IMAGE_SEGMENTATION_MAPPING",
            "MODEL_FOR_IMAGE_TO_IMAGE_MAPPING",
            "MODEL_FOR_INSTANCE_SEGMENTATION_MAPPING",
            "MODEL_FOR_KEYPOINT_DETECTION_MAPPING",
            "MODEL_FOR_MASKED_IMAGE_MODELING_MAPPING",
            "MODEL_FOR_MASKED_LM_MAPPING",
            "MODEL_FOR_MASK_GENERATION_MAPPING",
            "MODEL_FOR_MULTIPLE_CHOICE_MAPPING",
            "MODEL_FOR_NEXT_SENTENCE_PREDICTION_MAPPING",
            "MODEL_FOR_OBJECT_DETECTION_MAPPING",
            "MODEL_FOR_PRETRAINING_MAPPING",
            "MODEL_FOR_QUESTION_ANSWERING_MAPPING",
            "MODEL_FOR_SEMANTIC_SEGMENTATION_MAPPING",
            "MODEL_FOR_SEQ_TO_SEQ_CAUSAL_LM_MAPPING",
            "MODEL_FOR_SEQUENCE_CLASSIFICATION_MAPPING",
            "MODEL_FOR_SPEECH_SEQ_2_SEQ_MAPPING",
            "MODEL_FOR_TABLE_QUESTION_ANSWERING_MAPPING",
            "MODEL_FOR_TEXT_ENCODING_MAPPING",
            "MODEL_FOR_TEXT_TO_SPECTROGRAM_MAPPING",
            "MODEL_FOR_TEXT_TO_WAVEFORM_MAPPING",
            "MODEL_FOR_TIME_SERIES_CLASSIFICATION_MAPPING",
            "MODEL_FOR_TIME_SERIES_REGRESSION_MAPPING",
            "MODEL_FOR_TOKEN_CLASSIFICATION_MAPPING",
            "MODEL_FOR_UNIVERSAL_SEGMENTATION_MAPPING",
            "MODEL_FOR_VIDEO_CLASSIFICATION_MAPPING",
            "MODEL_FOR_VISION_2_SEQ_MAPPING",
            "MODEL_FOR_VISUAL_QUESTION_ANSWERING_MAPPING",
            "MODEL_FOR_ZERO_SHOT_IMAGE_CLASSIFICATION_MAPPING",
            "MODEL_FOR_ZERO_SHOT_OBJECT_DETECTION_MAPPING",
            "MODEL_MAPPING",
            "MODEL_WITH_LM_HEAD_MAPPING",
            "AutoBackbone",
            "AutoModel",
            "AutoModelForAudioClassification",
            "AutoModelForAudioFrameClassification",
            "AutoModelForAudioXVector",
            "AutoModelForCausalLM",
            "AutoModelForCTC",
            "AutoModelForDepthEstimation",
            "AutoModelForDocumentQuestionAnswering",
            "AutoModelForImageClassification",
            "AutoModelForImageSegmentation",
            "AutoModelForImageToImage",
            "AutoModelForInstanceSegmentation",
            "AutoModelForKeypointDetection",
            "AutoModelForMaskedImageModeling",
            "AutoModelForMaskedLM",
            "AutoModelForMaskGeneration",
            "AutoModelForMultipleChoice",
            "AutoModelForNextSentencePrediction",
            "AutoModelForObjectDetection",
            "AutoModelForPreTraining",
            "AutoModelForQuestionAnswering",
            "AutoModelForSemanticSegmentation",
            "AutoModelForSeq2SeqLM",
            "AutoModelForSequenceClassification",
            "AutoModelForSpeechSeq2Seq",
            "AutoModelForTableQuestionAnswering",
            "AutoModelForTextEncoding",
            "AutoModelForTextToSpectrogram",
            "AutoModelForTextToWaveform",
            "AutoModelForTokenClassification",
            "AutoModelForUniversalSegmentation",
            "AutoModelForVideoClassification",
            "AutoModelForVision2Seq",
            "AutoModelForVisualQuestionAnswering",
            "AutoModelForZeroShotImageClassification",
            "AutoModelForZeroShotObjectDetection",
            "AutoModelWithLMHead",
        ]
    )
    _import_structure["models.autoformer"].extend(
        [
            "AutoformerForPrediction",
            "AutoformerModel",
            "AutoformerPreTrainedModel",
        ]
    )
    _import_structure["models.bark"].extend(
        [
            "BarkCausalModel",
            "BarkCoarseModel",
            "BarkFineModel",
            "BarkModel",
            "BarkPreTrainedModel",
            "BarkSemanticModel",
        ]
    )
    _import_structure["models.bart"].extend(
        [
            "BartForCausalLM",
            "BartForConditionalGeneration",
            "BartForQuestionAnswering",
            "BartForSequenceClassification",
            "BartModel",
            "BartPretrainedModel",
            "BartPreTrainedModel",
            "PretrainedBartModel",
        ]
    )
    _import_structure["models.beit"].extend(
        [
            "BeitBackbone",
            "BeitForImageClassification",
            "BeitForMaskedImageModeling",
            "BeitForSemanticSegmentation",
            "BeitModel",
            "BeitPreTrainedModel",
        ]
    )
    _import_structure["models.bert"].extend(
        [
            "BertForMaskedLM",
            "BertForMultipleChoice",
            "BertForNextSentencePrediction",
            "BertForPreTraining",
            "BertForQuestionAnswering",
            "BertForSequenceClassification",
            "BertForTokenClassification",
            "BertLayer",
            "BertLMHeadModel",
            "BertModel",
            "BertPreTrainedModel",
            "load_tf_weights_in_bert",
        ]
    )
    _import_structure["models.bert_generation"].extend(
        [
            "BertGenerationDecoder",
            "BertGenerationEncoder",
            "BertGenerationPreTrainedModel",
            "load_tf_weights_in_bert_generation",
        ]
    )
    _import_structure["models.big_bird"].extend(
        [
            "BigBirdForCausalLM",
            "BigBirdForMaskedLM",
            "BigBirdForMultipleChoice",
            "BigBirdForPreTraining",
            "BigBirdForQuestionAnswering",
            "BigBirdForSequenceClassification",
            "BigBirdForTokenClassification",
            "BigBirdLayer",
            "BigBirdModel",
            "BigBirdPreTrainedModel",
            "load_tf_weights_in_big_bird",
        ]
    )
    _import_structure["models.bigbird_pegasus"].extend(
        [
            "BigBirdPegasusForCausalLM",
            "BigBirdPegasusForConditionalGeneration",
            "BigBirdPegasusForQuestionAnswering",
            "BigBirdPegasusForSequenceClassification",
            "BigBirdPegasusModel",
            "BigBirdPegasusPreTrainedModel",
        ]
    )
    _import_structure["models.biogpt"].extend(
        [
            "BioGptForCausalLM",
            "BioGptForSequenceClassification",
            "BioGptForTokenClassification",
            "BioGptModel",
            "BioGptPreTrainedModel",
        ]
    )
    _import_structure["models.bit"].extend(
        [
            "BitBackbone",
            "BitForImageClassification",
            "BitModel",
            "BitPreTrainedModel",
        ]
    )
    _import_structure["models.blenderbot"].extend(
        [
            "BlenderbotForCausalLM",
            "BlenderbotForConditionalGeneration",
            "BlenderbotModel",
            "BlenderbotPreTrainedModel",
        ]
    )
    _import_structure["models.blenderbot_small"].extend(
        [
            "BlenderbotSmallForCausalLM",
            "BlenderbotSmallForConditionalGeneration",
            "BlenderbotSmallModel",
            "BlenderbotSmallPreTrainedModel",
        ]
    )
    _import_structure["models.blip"].extend(
        [
            "BlipForConditionalGeneration",
            "BlipForImageTextRetrieval",
            "BlipForQuestionAnswering",
            "BlipModel",
            "BlipPreTrainedModel",
            "BlipTextModel",
            "BlipVisionModel",
        ]
    )
    _import_structure["models.blip_2"].extend(
        [
            "Blip2ForConditionalGeneration",
            "Blip2Model",
            "Blip2PreTrainedModel",
            "Blip2QFormerModel",
            "Blip2VisionModel",
        ]
    )
    _import_structure["models.bloom"].extend(
        [
            "BloomForCausalLM",
            "BloomForQuestionAnswering",
            "BloomForSequenceClassification",
            "BloomForTokenClassification",
            "BloomModel",
            "BloomPreTrainedModel",
        ]
    )
    _import_structure["models.bridgetower"].extend(
        [
            "BridgeTowerForContrastiveLearning",
            "BridgeTowerForImageAndTextRetrieval",
            "BridgeTowerForMaskedLM",
            "BridgeTowerModel",
            "BridgeTowerPreTrainedModel",
        ]
    )
    _import_structure["models.bros"].extend(
        [
            "BrosForTokenClassification",
            "BrosModel",
            "BrosPreTrainedModel",
            "BrosProcessor",
            "BrosSpadeEEForTokenClassification",
            "BrosSpadeELForTokenClassification",
        ]
    )
    _import_structure["models.camembert"].extend(
        [
            "CamembertForCausalLM",
            "CamembertForMaskedLM",
            "CamembertForMultipleChoice",
            "CamembertForQuestionAnswering",
            "CamembertForSequenceClassification",
            "CamembertForTokenClassification",
            "CamembertModel",
            "CamembertPreTrainedModel",
        ]
    )
    _import_structure["models.canine"].extend(
        [
            "CanineForMultipleChoice",
            "CanineForQuestionAnswering",
            "CanineForSequenceClassification",
            "CanineForTokenClassification",
            "CanineLayer",
            "CanineModel",
            "CaninePreTrainedModel",
            "load_tf_weights_in_canine",
        ]
    )
    _import_structure["models.chinese_clip"].extend(
        [
            "ChineseCLIPModel",
            "ChineseCLIPPreTrainedModel",
            "ChineseCLIPTextModel",
            "ChineseCLIPVisionModel",
        ]
    )
    _import_structure["models.clap"].extend(
        [
            "ClapAudioModel",
            "ClapAudioModelWithProjection",
            "ClapFeatureExtractor",
            "ClapModel",
            "ClapPreTrainedModel",
            "ClapTextModel",
            "ClapTextModelWithProjection",
        ]
    )
    _import_structure["models.clip"].extend(
        [
            "CLIPForImageClassification",
            "CLIPModel",
            "CLIPPreTrainedModel",
            "CLIPTextModel",
            "CLIPTextModelWithProjection",
            "CLIPVisionModel",
            "CLIPVisionModelWithProjection",
        ]
    )
    _import_structure["models.clipseg"].extend(
        [
            "CLIPSegForImageSegmentation",
            "CLIPSegModel",
            "CLIPSegPreTrainedModel",
            "CLIPSegTextModel",
            "CLIPSegVisionModel",
        ]
    )
    _import_structure["models.clvp"].extend(
        [
            "ClvpDecoder",
            "ClvpEncoder",
            "ClvpForCausalLM",
            "ClvpModel",
            "ClvpModelForConditionalGeneration",
            "ClvpPreTrainedModel",
        ]
    )
    _import_structure["models.codegen"].extend(
        [
            "CodeGenForCausalLM",
            "CodeGenModel",
            "CodeGenPreTrainedModel",
        ]
    )
    _import_structure["models.cohere"].extend(["CohereForCausalLM", "CohereModel", "CoherePreTrainedModel"])
    _import_structure["models.conditional_detr"].extend(
        [
            "ConditionalDetrForObjectDetection",
            "ConditionalDetrForSegmentation",
            "ConditionalDetrModel",
            "ConditionalDetrPreTrainedModel",
        ]
    )
    _import_structure["models.convbert"].extend(
        [
            "ConvBertForMaskedLM",
            "ConvBertForMultipleChoice",
            "ConvBertForQuestionAnswering",
            "ConvBertForSequenceClassification",
            "ConvBertForTokenClassification",
            "ConvBertLayer",
            "ConvBertModel",
            "ConvBertPreTrainedModel",
            "load_tf_weights_in_convbert",
        ]
    )
    _import_structure["models.convnext"].extend(
        [
            "ConvNextBackbone",
            "ConvNextForImageClassification",
            "ConvNextModel",
            "ConvNextPreTrainedModel",
        ]
    )
    _import_structure["models.convnextv2"].extend(
        [
            "ConvNextV2Backbone",
            "ConvNextV2ForImageClassification",
            "ConvNextV2Model",
            "ConvNextV2PreTrainedModel",
        ]
    )
    _import_structure["models.cpmant"].extend(
        [
            "CpmAntForCausalLM",
            "CpmAntModel",
            "CpmAntPreTrainedModel",
        ]
    )
    _import_structure["models.ctrl"].extend(
        [
            "CTRLForSequenceClassification",
            "CTRLLMHeadModel",
            "CTRLModel",
            "CTRLPreTrainedModel",
        ]
    )
    _import_structure["models.cvt"].extend(
        [
            "CvtForImageClassification",
            "CvtModel",
            "CvtPreTrainedModel",
        ]
    )
    _import_structure["models.data2vec"].extend(
        [
            "Data2VecAudioForAudioFrameClassification",
            "Data2VecAudioForCTC",
            "Data2VecAudioForSequenceClassification",
            "Data2VecAudioForXVector",
            "Data2VecAudioModel",
            "Data2VecAudioPreTrainedModel",
            "Data2VecTextForCausalLM",
            "Data2VecTextForMaskedLM",
            "Data2VecTextForMultipleChoice",
            "Data2VecTextForQuestionAnswering",
            "Data2VecTextForSequenceClassification",
            "Data2VecTextForTokenClassification",
            "Data2VecTextModel",
            "Data2VecTextPreTrainedModel",
            "Data2VecVisionForImageClassification",
            "Data2VecVisionForSemanticSegmentation",
            "Data2VecVisionModel",
            "Data2VecVisionPreTrainedModel",
        ]
    )
    _import_structure["models.dbrx"].extend(
        [
            "DbrxForCausalLM",
            "DbrxModel",
            "DbrxPreTrainedModel",
        ]
    )
    _import_structure["models.deberta"].extend(
        [
            "DebertaForMaskedLM",
            "DebertaForQuestionAnswering",
            "DebertaForSequenceClassification",
            "DebertaForTokenClassification",
            "DebertaModel",
            "DebertaPreTrainedModel",
        ]
    )
    _import_structure["models.deberta_v2"].extend(
        [
            "DebertaV2ForMaskedLM",
            "DebertaV2ForMultipleChoice",
            "DebertaV2ForQuestionAnswering",
            "DebertaV2ForSequenceClassification",
            "DebertaV2ForTokenClassification",
            "DebertaV2Model",
            "DebertaV2PreTrainedModel",
        ]
    )
    _import_structure["models.decision_transformer"].extend(
        [
            "DecisionTransformerGPT2Model",
            "DecisionTransformerGPT2PreTrainedModel",
            "DecisionTransformerModel",
            "DecisionTransformerPreTrainedModel",
        ]
    )
    _import_structure["models.deformable_detr"].extend(
        [
            "DeformableDetrForObjectDetection",
            "DeformableDetrModel",
            "DeformableDetrPreTrainedModel",
        ]
    )
    _import_structure["models.deit"].extend(
        [
            "DeiTForImageClassification",
            "DeiTForImageClassificationWithTeacher",
            "DeiTForMaskedImageModeling",
            "DeiTModel",
            "DeiTPreTrainedModel",
        ]
    )
    _import_structure["models.deprecated.deta"].extend(
        [
            "DetaForObjectDetection",
            "DetaModel",
            "DetaPreTrainedModel",
        ]
    )
    _import_structure["models.deprecated.efficientformer"].extend(
        [
            "EfficientFormerForImageClassification",
            "EfficientFormerForImageClassificationWithTeacher",
            "EfficientFormerModel",
            "EfficientFormerPreTrainedModel",
        ]
    )
    _import_structure["models.deprecated.ernie_m"].extend(
        [
            "ErnieMForInformationExtraction",
            "ErnieMForMultipleChoice",
            "ErnieMForQuestionAnswering",
            "ErnieMForSequenceClassification",
            "ErnieMForTokenClassification",
            "ErnieMModel",
            "ErnieMPreTrainedModel",
        ]
    )
    _import_structure["models.deprecated.gptsan_japanese"].extend(
        [
            "GPTSanJapaneseForConditionalGeneration",
            "GPTSanJapaneseModel",
            "GPTSanJapanesePreTrainedModel",
        ]
    )
    _import_structure["models.deprecated.graphormer"].extend(
        [
            "GraphormerForGraphClassification",
            "GraphormerModel",
            "GraphormerPreTrainedModel",
        ]
    )
    _import_structure["models.deprecated.jukebox"].extend(
        [
            "JukeboxModel",
            "JukeboxPreTrainedModel",
            "JukeboxPrior",
            "JukeboxVQVAE",
        ]
    )
    _import_structure["models.deprecated.mctct"].extend(
        [
            "MCTCTForCTC",
            "MCTCTModel",
            "MCTCTPreTrainedModel",
        ]
    )
    _import_structure["models.deprecated.mega"].extend(
        [
            "MegaForCausalLM",
            "MegaForMaskedLM",
            "MegaForMultipleChoice",
            "MegaForQuestionAnswering",
            "MegaForSequenceClassification",
            "MegaForTokenClassification",
            "MegaModel",
            "MegaPreTrainedModel",
        ]
    )
    _import_structure["models.deprecated.mmbt"].extend(["MMBTForClassification", "MMBTModel", "ModalEmbeddings"])
    _import_structure["models.deprecated.nat"].extend(
        [
            "NatBackbone",
            "NatForImageClassification",
            "NatModel",
            "NatPreTrainedModel",
        ]
    )
    _import_structure["models.deprecated.nezha"].extend(
        [
            "NezhaForMaskedLM",
            "NezhaForMultipleChoice",
            "NezhaForNextSentencePrediction",
            "NezhaForPreTraining",
            "NezhaForQuestionAnswering",
            "NezhaForSequenceClassification",
            "NezhaForTokenClassification",
            "NezhaModel",
            "NezhaPreTrainedModel",
        ]
    )
    _import_structure["models.deprecated.open_llama"].extend(
        [
            "OpenLlamaForCausalLM",
            "OpenLlamaForSequenceClassification",
            "OpenLlamaModel",
            "OpenLlamaPreTrainedModel",
        ]
    )
    _import_structure["models.deprecated.qdqbert"].extend(
        [
            "QDQBertForMaskedLM",
            "QDQBertForMultipleChoice",
            "QDQBertForNextSentencePrediction",
            "QDQBertForQuestionAnswering",
            "QDQBertForSequenceClassification",
            "QDQBertForTokenClassification",
            "QDQBertLayer",
            "QDQBertLMHeadModel",
            "QDQBertModel",
            "QDQBertPreTrainedModel",
            "load_tf_weights_in_qdqbert",
        ]
    )
    _import_structure["models.deprecated.realm"].extend(
        [
            "RealmEmbedder",
            "RealmForOpenQA",
            "RealmKnowledgeAugEncoder",
            "RealmPreTrainedModel",
            "RealmReader",
            "RealmRetriever",
            "RealmScorer",
            "load_tf_weights_in_realm",
        ]
    )
    _import_structure["models.deprecated.retribert"].extend(
        [
            "RetriBertModel",
            "RetriBertPreTrainedModel",
        ]
    )
    _import_structure["models.deprecated.speech_to_text_2"].extend(
        ["Speech2Text2ForCausalLM", "Speech2Text2PreTrainedModel"]
    )
    _import_structure["models.deprecated.trajectory_transformer"].extend(
        [
            "TrajectoryTransformerModel",
            "TrajectoryTransformerPreTrainedModel",
        ]
    )
    _import_structure["models.deprecated.transfo_xl"].extend(
        [
            "AdaptiveEmbedding",
            "TransfoXLForSequenceClassification",
            "TransfoXLLMHeadModel",
            "TransfoXLModel",
            "TransfoXLPreTrainedModel",
            "load_tf_weights_in_transfo_xl",
        ]
    )
    _import_structure["models.deprecated.tvlt"].extend(
        [
            "TvltForAudioVisualClassification",
            "TvltForPreTraining",
            "TvltModel",
            "TvltPreTrainedModel",
        ]
    )
    _import_structure["models.deprecated.van"].extend(
        [
            "VanForImageClassification",
            "VanModel",
            "VanPreTrainedModel",
        ]
    )
    _import_structure["models.deprecated.vit_hybrid"].extend(
        [
            "ViTHybridForImageClassification",
            "ViTHybridModel",
            "ViTHybridPreTrainedModel",
        ]
    )
    _import_structure["models.deprecated.xlm_prophetnet"].extend(
        [
            "XLMProphetNetDecoder",
            "XLMProphetNetEncoder",
            "XLMProphetNetForCausalLM",
            "XLMProphetNetForConditionalGeneration",
            "XLMProphetNetModel",
            "XLMProphetNetPreTrainedModel",
        ]
    )
    _import_structure["models.depth_anything"].extend(
        [
            "DepthAnythingForDepthEstimation",
            "DepthAnythingPreTrainedModel",
        ]
    )
    _import_structure["models.detr"].extend(
        [
            "DetrForObjectDetection",
            "DetrForSegmentation",
            "DetrModel",
            "DetrPreTrainedModel",
        ]
    )
    _import_structure["models.dinat"].extend(
        [
            "DinatBackbone",
            "DinatForImageClassification",
            "DinatModel",
            "DinatPreTrainedModel",
        ]
    )
    _import_structure["models.dinov2"].extend(
        [
            "Dinov2Backbone",
            "Dinov2ForImageClassification",
            "Dinov2Model",
            "Dinov2PreTrainedModel",
        ]
    )
    _import_structure["models.distilbert"].extend(
        [
            "DistilBertForMaskedLM",
            "DistilBertForMultipleChoice",
            "DistilBertForQuestionAnswering",
            "DistilBertForSequenceClassification",
            "DistilBertForTokenClassification",
            "DistilBertModel",
            "DistilBertPreTrainedModel",
        ]
    )
    _import_structure["models.donut"].extend(
        [
            "DonutSwinModel",
            "DonutSwinPreTrainedModel",
        ]
    )
    _import_structure["models.dpr"].extend(
        [
            "DPRContextEncoder",
            "DPRPretrainedContextEncoder",
            "DPRPreTrainedModel",
            "DPRPretrainedQuestionEncoder",
            "DPRPretrainedReader",
            "DPRQuestionEncoder",
            "DPRReader",
        ]
    )
    _import_structure["models.dpt"].extend(
        [
            "DPTForDepthEstimation",
            "DPTForSemanticSegmentation",
            "DPTModel",
            "DPTPreTrainedModel",
        ]
    )
    _import_structure["models.efficientnet"].extend(
        [
            "EfficientNetForImageClassification",
            "EfficientNetModel",
            "EfficientNetPreTrainedModel",
        ]
    )
    _import_structure["models.electra"].extend(
        [
            "ElectraForCausalLM",
            "ElectraForMaskedLM",
            "ElectraForMultipleChoice",
            "ElectraForPreTraining",
            "ElectraForQuestionAnswering",
            "ElectraForSequenceClassification",
            "ElectraForTokenClassification",
            "ElectraModel",
            "ElectraPreTrainedModel",
            "load_tf_weights_in_electra",
        ]
    )
    _import_structure["models.encodec"].extend(
        [
            "EncodecModel",
            "EncodecPreTrainedModel",
        ]
    )
    _import_structure["models.encoder_decoder"].append("EncoderDecoderModel")
    _import_structure["models.ernie"].extend(
        [
            "ErnieForCausalLM",
            "ErnieForMaskedLM",
            "ErnieForMultipleChoice",
            "ErnieForNextSentencePrediction",
            "ErnieForPreTraining",
            "ErnieForQuestionAnswering",
            "ErnieForSequenceClassification",
            "ErnieForTokenClassification",
            "ErnieModel",
            "ErniePreTrainedModel",
        ]
    )
    _import_structure["models.esm"].extend(
        [
            "EsmFoldPreTrainedModel",
            "EsmForMaskedLM",
            "EsmForProteinFolding",
            "EsmForSequenceClassification",
            "EsmForTokenClassification",
            "EsmModel",
            "EsmPreTrainedModel",
        ]
    )
    _import_structure["models.falcon"].extend(
        [
            "FalconForCausalLM",
            "FalconForQuestionAnswering",
            "FalconForSequenceClassification",
            "FalconForTokenClassification",
            "FalconModel",
            "FalconPreTrainedModel",
        ]
    )
    _import_structure["models.fastspeech2_conformer"].extend(
        [
            "FastSpeech2ConformerHifiGan",
            "FastSpeech2ConformerModel",
            "FastSpeech2ConformerPreTrainedModel",
            "FastSpeech2ConformerWithHifiGan",
        ]
    )
    _import_structure["models.flaubert"].extend(
        [
            "FlaubertForMultipleChoice",
            "FlaubertForQuestionAnswering",
            "FlaubertForQuestionAnsweringSimple",
            "FlaubertForSequenceClassification",
            "FlaubertForTokenClassification",
            "FlaubertModel",
            "FlaubertPreTrainedModel",
            "FlaubertWithLMHeadModel",
        ]
    )
    _import_structure["models.flava"].extend(
        [
            "FlavaForPreTraining",
            "FlavaImageCodebook",
            "FlavaImageModel",
            "FlavaModel",
            "FlavaMultimodalModel",
            "FlavaPreTrainedModel",
            "FlavaTextModel",
        ]
    )
    _import_structure["models.fnet"].extend(
        [
            "FNetForMaskedLM",
            "FNetForMultipleChoice",
            "FNetForNextSentencePrediction",
            "FNetForPreTraining",
            "FNetForQuestionAnswering",
            "FNetForSequenceClassification",
            "FNetForTokenClassification",
            "FNetLayer",
            "FNetModel",
            "FNetPreTrainedModel",
        ]
    )
    _import_structure["models.focalnet"].extend(
        [
            "FocalNetBackbone",
            "FocalNetForImageClassification",
            "FocalNetForMaskedImageModeling",
            "FocalNetModel",
            "FocalNetPreTrainedModel",
        ]
    )
    _import_structure["models.fsmt"].extend(["FSMTForConditionalGeneration", "FSMTModel", "PretrainedFSMTModel"])
    _import_structure["models.funnel"].extend(
        [
            "FunnelBaseModel",
            "FunnelForMaskedLM",
            "FunnelForMultipleChoice",
            "FunnelForPreTraining",
            "FunnelForQuestionAnswering",
            "FunnelForSequenceClassification",
            "FunnelForTokenClassification",
            "FunnelModel",
            "FunnelPreTrainedModel",
            "load_tf_weights_in_funnel",
        ]
    )
    _import_structure["models.fuyu"].extend(["FuyuForCausalLM", "FuyuPreTrainedModel"])
    _import_structure["models.gemma"].extend(
        [
            "GemmaForCausalLM",
            "GemmaForSequenceClassification",
            "GemmaForTokenClassification",
            "GemmaModel",
            "GemmaPreTrainedModel",
        ]
    )
    _import_structure["models.gemma2"].extend(
        [
            "Gemma2ForCausalLM",
            "Gemma2ForSequenceClassification",
            "Gemma2ForTokenClassification",
            "Gemma2Model",
            "Gemma2PreTrainedModel",
        ]
    )
    _import_structure["models.git"].extend(
        [
            "GitForCausalLM",
            "GitModel",
            "GitPreTrainedModel",
            "GitVisionModel",
        ]
    )
    _import_structure["models.glpn"].extend(
        [
            "GLPNForDepthEstimation",
            "GLPNModel",
            "GLPNPreTrainedModel",
        ]
    )
    _import_structure["models.gpt2"].extend(
        [
            "GPT2DoubleHeadsModel",
            "GPT2ForQuestionAnswering",
            "GPT2ForSequenceClassification",
            "GPT2ForTokenClassification",
            "GPT2LMHeadModel",
            "GPT2Model",
            "GPT2PreTrainedModel",
            "load_tf_weights_in_gpt2",
        ]
    )
    _import_structure["models.gpt_bigcode"].extend(
        [
            "GPTBigCodeForCausalLM",
            "GPTBigCodeForSequenceClassification",
            "GPTBigCodeForTokenClassification",
            "GPTBigCodeModel",
            "GPTBigCodePreTrainedModel",
        ]
    )
    _import_structure["models.gpt_neo"].extend(
        [
            "GPTNeoForCausalLM",
            "GPTNeoForQuestionAnswering",
            "GPTNeoForSequenceClassification",
            "GPTNeoForTokenClassification",
            "GPTNeoModel",
            "GPTNeoPreTrainedModel",
            "load_tf_weights_in_gpt_neo",
        ]
    )
    _import_structure["models.gpt_neox"].extend(
        [
            "GPTNeoXForCausalLM",
            "GPTNeoXForQuestionAnswering",
            "GPTNeoXForSequenceClassification",
            "GPTNeoXForTokenClassification",
            "GPTNeoXLayer",
            "GPTNeoXModel",
            "GPTNeoXPreTrainedModel",
        ]
    )
    _import_structure["models.gpt_neox_japanese"].extend(
        [
            "GPTNeoXJapaneseForCausalLM",
            "GPTNeoXJapaneseLayer",
            "GPTNeoXJapaneseModel",
            "GPTNeoXJapanesePreTrainedModel",
        ]
    )
    _import_structure["models.gptj"].extend(
        [
            "GPTJForCausalLM",
            "GPTJForQuestionAnswering",
            "GPTJForSequenceClassification",
            "GPTJModel",
            "GPTJPreTrainedModel",
        ]
    )
    _import_structure["models.grounding_dino"].extend(
        [
            "GroundingDinoForObjectDetection",
            "GroundingDinoModel",
            "GroundingDinoPreTrainedModel",
        ]
    )
    _import_structure["models.groupvit"].extend(
        [
            "GroupViTModel",
            "GroupViTPreTrainedModel",
            "GroupViTTextModel",
            "GroupViTVisionModel",
        ]
    )
    _import_structure["models.hubert"].extend(
        [
            "HubertForCTC",
            "HubertForSequenceClassification",
            "HubertModel",
            "HubertPreTrainedModel",
        ]
    )
    _import_structure["models.ibert"].extend(
        [
            "IBertForMaskedLM",
            "IBertForMultipleChoice",
            "IBertForQuestionAnswering",
            "IBertForSequenceClassification",
            "IBertForTokenClassification",
            "IBertModel",
            "IBertPreTrainedModel",
        ]
    )
    _import_structure["models.idefics"].extend(
        [
            "IdeficsForVisionText2Text",
            "IdeficsModel",
            "IdeficsPreTrainedModel",
            "IdeficsProcessor",
        ]
    )
    _import_structure["models.idefics2"].extend(
        [
            "Idefics2ForConditionalGeneration",
            "Idefics2Model",
            "Idefics2PreTrainedModel",
            "Idefics2Processor",
        ]
    )
    _import_structure["models.imagegpt"].extend(
        [
            "ImageGPTForCausalImageModeling",
            "ImageGPTForImageClassification",
            "ImageGPTModel",
            "ImageGPTPreTrainedModel",
            "load_tf_weights_in_imagegpt",
        ]
    )
    _import_structure["models.informer"].extend(
        [
            "InformerForPrediction",
            "InformerModel",
            "InformerPreTrainedModel",
        ]
    )
    _import_structure["models.instructblip"].extend(
        [
            "InstructBlipForConditionalGeneration",
            "InstructBlipPreTrainedModel",
            "InstructBlipQFormerModel",
            "InstructBlipVisionModel",
        ]
    )
    _import_structure["models.instructblipvideo"].extend(
        [
            "InstructBlipVideoForConditionalGeneration",
            "InstructBlipVideoPreTrainedModel",
            "InstructBlipVideoQFormerModel",
            "InstructBlipVideoVisionModel",
        ]
    )
    _import_structure["models.jamba"].extend(
        [
            "JambaForCausalLM",
            "JambaForSequenceClassification",
            "JambaModel",
            "JambaPreTrainedModel",
        ]
    )
    _import_structure["models.jetmoe"].extend(
        [
            "JetMoeForCausalLM",
            "JetMoeForSequenceClassification",
            "JetMoeModel",
            "JetMoePreTrainedModel",
        ]
    )
    _import_structure["models.kosmos2"].extend(
        [
            "Kosmos2ForConditionalGeneration",
            "Kosmos2Model",
            "Kosmos2PreTrainedModel",
        ]
    )
    _import_structure["models.kosmos2_5"].extend(
        [
            "Kosmos2_5ForConditionalGeneration",
            "Kosmos2_5Model",
            "Kosmos2_5PreTrainedModel",
        ]
    )
    _import_structure["models.layoutlm"].extend(
        [
            "LayoutLMForMaskedLM",
            "LayoutLMForQuestionAnswering",
            "LayoutLMForSequenceClassification",
            "LayoutLMForTokenClassification",
            "LayoutLMModel",
            "LayoutLMPreTrainedModel",
        ]
    )
    _import_structure["models.layoutlmv2"].extend(
        [
            "LayoutLMv2ForQuestionAnswering",
            "LayoutLMv2ForSequenceClassification",
            "LayoutLMv2ForTokenClassification",
            "LayoutLMv2Model",
            "LayoutLMv2PreTrainedModel",
        ]
    )
    _import_structure["models.layoutlmv3"].extend(
        [
            "LayoutLMv3ForQuestionAnswering",
            "LayoutLMv3ForSequenceClassification",
            "LayoutLMv3ForTokenClassification",
            "LayoutLMv3Model",
            "LayoutLMv3PreTrainedModel",
        ]
    )
    _import_structure["models.led"].extend(
        [
            "LEDForConditionalGeneration",
            "LEDForQuestionAnswering",
            "LEDForSequenceClassification",
            "LEDModel",
            "LEDPreTrainedModel",
        ]
    )
    _import_structure["models.levit"].extend(
        [
            "LevitForImageClassification",
            "LevitForImageClassificationWithTeacher",
            "LevitModel",
            "LevitPreTrainedModel",
        ]
    )
    _import_structure["models.lilt"].extend(
        [
            "LiltForQuestionAnswering",
            "LiltForSequenceClassification",
            "LiltForTokenClassification",
            "LiltModel",
            "LiltPreTrainedModel",
        ]
    )
    _import_structure["models.llama"].extend(
        [
            "LlamaForCausalLM",
            "LlamaForQuestionAnswering",
            "LlamaForSequenceClassification",
            "LlamaForTokenClassification",
            "LlamaModel",
            "LlamaPreTrainedModel",
        ]
    )
    _import_structure["models.llava"].extend(
        [
            "LlavaForConditionalGeneration",
            "LlavaPreTrainedModel",
        ]
    )
    _import_structure["models.llava_next"].extend(
        [
            "LlavaNextForConditionalGeneration",
            "LlavaNextPreTrainedModel",
        ]
    )
    _import_structure["models.llava_next_video"].extend(
        [
            "LlavaNextVideoForConditionalGeneration",
            "LlavaNextVideoPreTrainedModel",
        ]
    )
    _import_structure["models.longformer"].extend(
        [
            "LongformerForMaskedLM",
            "LongformerForMultipleChoice",
            "LongformerForQuestionAnswering",
            "LongformerForSequenceClassification",
            "LongformerForTokenClassification",
            "LongformerModel",
            "LongformerPreTrainedModel",
            "LongformerSelfAttention",
        ]
    )
    _import_structure["models.longt5"].extend(
        [
            "LongT5EncoderModel",
            "LongT5ForConditionalGeneration",
            "LongT5Model",
            "LongT5PreTrainedModel",
        ]
    )
    _import_structure["models.luke"].extend(
        [
            "LukeForEntityClassification",
            "LukeForEntityPairClassification",
            "LukeForEntitySpanClassification",
            "LukeForMaskedLM",
            "LukeForMultipleChoice",
            "LukeForQuestionAnswering",
            "LukeForSequenceClassification",
            "LukeForTokenClassification",
            "LukeModel",
            "LukePreTrainedModel",
        ]
    )
    _import_structure["models.lxmert"].extend(
        [
            "LxmertEncoder",
            "LxmertForPreTraining",
            "LxmertForQuestionAnswering",
            "LxmertModel",
            "LxmertPreTrainedModel",
            "LxmertVisualFeatureEncoder",
            "LxmertXLayer",
        ]
    )
    _import_structure["models.m2m_100"].extend(
        [
            "M2M100ForConditionalGeneration",
            "M2M100Model",
            "M2M100PreTrainedModel",
        ]
    )
    _import_structure["models.mamba"].extend(
        [
            "MambaForCausalLM",
            "MambaModel",
            "MambaPreTrainedModel",
        ]
    )
    _import_structure["models.marian"].extend(["MarianForCausalLM", "MarianModel", "MarianMTModel"])
    _import_structure["models.markuplm"].extend(
        [
            "MarkupLMForQuestionAnswering",
            "MarkupLMForSequenceClassification",
            "MarkupLMForTokenClassification",
            "MarkupLMModel",
            "MarkupLMPreTrainedModel",
        ]
    )
    _import_structure["models.mask2former"].extend(
        [
            "Mask2FormerForUniversalSegmentation",
            "Mask2FormerModel",
            "Mask2FormerPreTrainedModel",
        ]
    )
    _import_structure["models.maskformer"].extend(
        [
            "MaskFormerForInstanceSegmentation",
            "MaskFormerModel",
            "MaskFormerPreTrainedModel",
            "MaskFormerSwinBackbone",
        ]
    )
    _import_structure["models.mbart"].extend(
        [
            "MBartForCausalLM",
            "MBartForConditionalGeneration",
            "MBartForQuestionAnswering",
            "MBartForSequenceClassification",
            "MBartModel",
            "MBartPreTrainedModel",
        ]
    )
    _import_structure["models.megatron_bert"].extend(
        [
            "MegatronBertForCausalLM",
            "MegatronBertForMaskedLM",
            "MegatronBertForMultipleChoice",
            "MegatronBertForNextSentencePrediction",
            "MegatronBertForPreTraining",
            "MegatronBertForQuestionAnswering",
            "MegatronBertForSequenceClassification",
            "MegatronBertForTokenClassification",
            "MegatronBertModel",
            "MegatronBertPreTrainedModel",
        ]
    )
    _import_structure["models.mgp_str"].extend(
        [
            "MgpstrForSceneTextRecognition",
            "MgpstrModel",
            "MgpstrPreTrainedModel",
        ]
    )
    _import_structure["models.mistral"].extend(
        [
            "MistralForCausalLM",
            "MistralForSequenceClassification",
            "MistralForTokenClassification",
            "MistralModel",
            "MistralPreTrainedModel",
        ]
    )
    _import_structure["models.mixtral"].extend(
        [
            "MixtralForCausalLM",
            "MixtralForSequenceClassification",
            "MixtralForTokenClassification",
            "MixtralModel",
            "MixtralPreTrainedModel",
        ]
    )
    _import_structure["models.mobilebert"].extend(
        [
            "MobileBertForMaskedLM",
            "MobileBertForMultipleChoice",
            "MobileBertForNextSentencePrediction",
            "MobileBertForPreTraining",
            "MobileBertForQuestionAnswering",
            "MobileBertForSequenceClassification",
            "MobileBertForTokenClassification",
            "MobileBertLayer",
            "MobileBertModel",
            "MobileBertPreTrainedModel",
            "load_tf_weights_in_mobilebert",
        ]
    )
    _import_structure["models.mobilenet_v1"].extend(
        [
            "MobileNetV1ForImageClassification",
            "MobileNetV1Model",
            "MobileNetV1PreTrainedModel",
            "load_tf_weights_in_mobilenet_v1",
        ]
    )
    _import_structure["models.mobilenet_v2"].extend(
        [
            "MobileNetV2ForImageClassification",
            "MobileNetV2ForSemanticSegmentation",
            "MobileNetV2Model",
            "MobileNetV2PreTrainedModel",
            "load_tf_weights_in_mobilenet_v2",
        ]
    )
    _import_structure["models.mobilevit"].extend(
        [
            "MobileViTForImageClassification",
            "MobileViTForSemanticSegmentation",
            "MobileViTModel",
            "MobileViTPreTrainedModel",
        ]
    )
    _import_structure["models.mobilevitv2"].extend(
        [
            "MobileViTV2ForImageClassification",
            "MobileViTV2ForSemanticSegmentation",
            "MobileViTV2Model",
            "MobileViTV2PreTrainedModel",
        ]
    )
    _import_structure["models.mpnet"].extend(
        [
            "MPNetForMaskedLM",
            "MPNetForMultipleChoice",
            "MPNetForQuestionAnswering",
            "MPNetForSequenceClassification",
            "MPNetForTokenClassification",
            "MPNetLayer",
            "MPNetModel",
            "MPNetPreTrainedModel",
        ]
    )
    _import_structure["models.mpt"].extend(
        [
            "MptForCausalLM",
            "MptForQuestionAnswering",
            "MptForSequenceClassification",
            "MptForTokenClassification",
            "MptModel",
            "MptPreTrainedModel",
        ]
    )
    _import_structure["models.mra"].extend(
        [
            "MraForMaskedLM",
            "MraForMultipleChoice",
            "MraForQuestionAnswering",
            "MraForSequenceClassification",
            "MraForTokenClassification",
            "MraModel",
            "MraPreTrainedModel",
        ]
    )
    _import_structure["models.mt5"].extend(
        [
            "MT5EncoderModel",
            "MT5ForConditionalGeneration",
            "MT5ForQuestionAnswering",
            "MT5ForSequenceClassification",
            "MT5ForTokenClassification",
            "MT5Model",
            "MT5PreTrainedModel",
        ]
    )
    _import_structure["models.musicgen"].extend(
        [
            "MusicgenForCausalLM",
            "MusicgenForConditionalGeneration",
            "MusicgenModel",
            "MusicgenPreTrainedModel",
            "MusicgenProcessor",
        ]
    )
    _import_structure["models.musicgen_melody"].extend(
        [
            "MusicgenMelodyForCausalLM",
            "MusicgenMelodyForConditionalGeneration",
            "MusicgenMelodyModel",
            "MusicgenMelodyPreTrainedModel",
        ]
    )
    _import_structure["models.mvp"].extend(
        [
            "MvpForCausalLM",
            "MvpForConditionalGeneration",
            "MvpForQuestionAnswering",
            "MvpForSequenceClassification",
            "MvpModel",
            "MvpPreTrainedModel",
        ]
    )
    _import_structure["models.nllb_moe"].extend(
        [
            "NllbMoeForConditionalGeneration",
            "NllbMoeModel",
            "NllbMoePreTrainedModel",
            "NllbMoeSparseMLP",
            "NllbMoeTop2Router",
        ]
    )
    _import_structure["models.nystromformer"].extend(
        [
            "NystromformerForMaskedLM",
            "NystromformerForMultipleChoice",
            "NystromformerForQuestionAnswering",
            "NystromformerForSequenceClassification",
            "NystromformerForTokenClassification",
            "NystromformerLayer",
            "NystromformerModel",
            "NystromformerPreTrainedModel",
        ]
    )
    _import_structure["models.olmo"].extend(
        [
            "OlmoForCausalLM",
            "OlmoModel",
            "OlmoPreTrainedModel",
        ]
    )
    _import_structure["models.oneformer"].extend(
        [
            "OneFormerForUniversalSegmentation",
            "OneFormerModel",
            "OneFormerPreTrainedModel",
        ]
    )
    _import_structure["models.openai"].extend(
        [
            "OpenAIGPTDoubleHeadsModel",
            "OpenAIGPTForSequenceClassification",
            "OpenAIGPTLMHeadModel",
            "OpenAIGPTModel",
            "OpenAIGPTPreTrainedModel",
            "load_tf_weights_in_openai_gpt",
        ]
    )
    _import_structure["models.opt"].extend(
        [
            "OPTForCausalLM",
            "OPTForQuestionAnswering",
            "OPTForSequenceClassification",
            "OPTModel",
            "OPTPreTrainedModel",
        ]
    )
    _import_structure["models.owlv2"].extend(
        [
            "Owlv2ForObjectDetection",
            "Owlv2Model",
            "Owlv2PreTrainedModel",
            "Owlv2TextModel",
            "Owlv2VisionModel",
        ]
    )
    _import_structure["models.owlvit"].extend(
        [
            "OwlViTForObjectDetection",
            "OwlViTModel",
            "OwlViTPreTrainedModel",
            "OwlViTTextModel",
            "OwlViTVisionModel",
        ]
    )
    _import_structure["models.paligemma"].extend(
        [
            "PaliGemmaForConditionalGeneration",
            "PaliGemmaPreTrainedModel",
            "PaliGemmaProcessor",
        ]
    )
    _import_structure["models.patchtsmixer"].extend(
        [
            "PatchTSMixerForPrediction",
            "PatchTSMixerForPretraining",
            "PatchTSMixerForRegression",
            "PatchTSMixerForTimeSeriesClassification",
            "PatchTSMixerModel",
            "PatchTSMixerPreTrainedModel",
        ]
    )
    _import_structure["models.patchtst"].extend(
        [
            "PatchTSTForClassification",
            "PatchTSTForPrediction",
            "PatchTSTForPretraining",
            "PatchTSTForRegression",
            "PatchTSTModel",
            "PatchTSTPreTrainedModel",
        ]
    )
    _import_structure["models.pegasus"].extend(
        [
            "PegasusForCausalLM",
            "PegasusForConditionalGeneration",
            "PegasusModel",
            "PegasusPreTrainedModel",
        ]
    )
    _import_structure["models.pegasus_x"].extend(
        [
            "PegasusXForConditionalGeneration",
            "PegasusXModel",
            "PegasusXPreTrainedModel",
        ]
    )
    _import_structure["models.perceiver"].extend(
        [
            "PerceiverForImageClassificationConvProcessing",
            "PerceiverForImageClassificationFourier",
            "PerceiverForImageClassificationLearned",
            "PerceiverForMaskedLM",
            "PerceiverForMultimodalAutoencoding",
            "PerceiverForOpticalFlow",
            "PerceiverForSequenceClassification",
            "PerceiverLayer",
            "PerceiverModel",
            "PerceiverPreTrainedModel",
        ]
    )
    _import_structure["models.persimmon"].extend(
        [
            "PersimmonForCausalLM",
            "PersimmonForSequenceClassification",
            "PersimmonForTokenClassification",
            "PersimmonModel",
            "PersimmonPreTrainedModel",
        ]
    )
    _import_structure["models.phi"].extend(
        [
            "PhiForCausalLM",
            "PhiForSequenceClassification",
            "PhiForTokenClassification",
            "PhiModel",
            "PhiPreTrainedModel",
        ]
    )
    _import_structure["models.phi3"].extend(
        [
            "Phi3ForCausalLM",
            "Phi3ForSequenceClassification",
            "Phi3ForTokenClassification",
            "Phi3Model",
            "Phi3PreTrainedModel",
        ]
    )
    _import_structure["models.pix2struct"].extend(
        [
            "Pix2StructForConditionalGeneration",
            "Pix2StructPreTrainedModel",
            "Pix2StructTextModel",
            "Pix2StructVisionModel",
        ]
    )
    _import_structure["models.plbart"].extend(
        [
            "PLBartForCausalLM",
            "PLBartForConditionalGeneration",
            "PLBartForSequenceClassification",
            "PLBartModel",
            "PLBartPreTrainedModel",
        ]
    )
    _import_structure["models.poolformer"].extend(
        [
            "PoolFormerForImageClassification",
            "PoolFormerModel",
            "PoolFormerPreTrainedModel",
        ]
    )
    _import_structure["models.pop2piano"].extend(
        [
            "Pop2PianoForConditionalGeneration",
            "Pop2PianoPreTrainedModel",
        ]
    )
    _import_structure["models.prophetnet"].extend(
        [
            "ProphetNetDecoder",
            "ProphetNetEncoder",
            "ProphetNetForCausalLM",
            "ProphetNetForConditionalGeneration",
            "ProphetNetModel",
            "ProphetNetPreTrainedModel",
        ]
    )
    _import_structure["models.pvt"].extend(
        [
            "PvtForImageClassification",
            "PvtModel",
            "PvtPreTrainedModel",
        ]
    )
    _import_structure["models.pvt_v2"].extend(
        [
            "PvtV2Backbone",
            "PvtV2ForImageClassification",
            "PvtV2Model",
            "PvtV2PreTrainedModel",
        ]
    )
    _import_structure["models.qwen2"].extend(
        [
            "Qwen2ForCausalLM",
            "Qwen2ForSequenceClassification",
            "Qwen2ForTokenClassification",
            "Qwen2Model",
            "Qwen2PreTrainedModel",
        ]
    )
    _import_structure["models.qwen2_moe"].extend(
        [
            "Qwen2MoeForCausalLM",
            "Qwen2MoeForSequenceClassification",
            "Qwen2MoeForTokenClassification",
            "Qwen2MoeModel",
            "Qwen2MoePreTrainedModel",
        ]
    )
    _import_structure["models.rag"].extend(
        [
            "RagModel",
            "RagPreTrainedModel",
            "RagSequenceForGeneration",
            "RagTokenForGeneration",
        ]
    )
    _import_structure["models.recurrent_gemma"].extend(
        [
            "RecurrentGemmaForCausalLM",
            "RecurrentGemmaModel",
            "RecurrentGemmaPreTrainedModel",
        ]
    )
    _import_structure["models.reformer"].extend(
        [
            "ReformerAttention",
            "ReformerForMaskedLM",
            "ReformerForQuestionAnswering",
            "ReformerForSequenceClassification",
            "ReformerLayer",
            "ReformerModel",
            "ReformerModelWithLMHead",
            "ReformerPreTrainedModel",
        ]
    )
    _import_structure["models.regnet"].extend(
        [
            "RegNetForImageClassification",
            "RegNetModel",
            "RegNetPreTrainedModel",
        ]
    )
    _import_structure["models.rembert"].extend(
        [
            "RemBertForCausalLM",
            "RemBertForMaskedLM",
            "RemBertForMultipleChoice",
            "RemBertForQuestionAnswering",
            "RemBertForSequenceClassification",
            "RemBertForTokenClassification",
            "RemBertLayer",
            "RemBertModel",
            "RemBertPreTrainedModel",
            "load_tf_weights_in_rembert",
        ]
    )
    _import_structure["models.resnet"].extend(
        [
            "ResNetBackbone",
            "ResNetForImageClassification",
            "ResNetModel",
            "ResNetPreTrainedModel",
        ]
    )
    _import_structure["models.roberta"].extend(
        [
            "RobertaForCausalLM",
            "RobertaForMaskedLM",
            "RobertaForMultipleChoice",
            "RobertaForQuestionAnswering",
            "RobertaForSequenceClassification",
            "RobertaForTokenClassification",
            "RobertaModel",
            "RobertaPreTrainedModel",
        ]
    )
    _import_structure["models.roberta_prelayernorm"].extend(
        [
            "RobertaPreLayerNormForCausalLM",
            "RobertaPreLayerNormForMaskedLM",
            "RobertaPreLayerNormForMultipleChoice",
            "RobertaPreLayerNormForQuestionAnswering",
            "RobertaPreLayerNormForSequenceClassification",
            "RobertaPreLayerNormForTokenClassification",
            "RobertaPreLayerNormModel",
            "RobertaPreLayerNormPreTrainedModel",
        ]
    )
    _import_structure["models.roc_bert"].extend(
        [
            "RoCBertForCausalLM",
            "RoCBertForMaskedLM",
            "RoCBertForMultipleChoice",
            "RoCBertForPreTraining",
            "RoCBertForQuestionAnswering",
            "RoCBertForSequenceClassification",
            "RoCBertForTokenClassification",
            "RoCBertLayer",
            "RoCBertModel",
            "RoCBertPreTrainedModel",
            "load_tf_weights_in_roc_bert",
        ]
    )
    _import_structure["models.roformer"].extend(
        [
            "RoFormerForCausalLM",
            "RoFormerForMaskedLM",
            "RoFormerForMultipleChoice",
            "RoFormerForQuestionAnswering",
            "RoFormerForSequenceClassification",
            "RoFormerForTokenClassification",
            "RoFormerLayer",
            "RoFormerModel",
            "RoFormerPreTrainedModel",
            "load_tf_weights_in_roformer",
        ]
    )
    _import_structure["models.rt_detr"].extend(
        [
            "RTDetrForObjectDetection",
            "RTDetrModel",
            "RTDetrPreTrainedModel",
            "RTDetrResNetBackbone",
            "RTDetrResNetPreTrainedModel",
        ]
    )
    _import_structure["models.rwkv"].extend(
        [
            "RwkvForCausalLM",
            "RwkvModel",
            "RwkvPreTrainedModel",
        ]
    )
    _import_structure["models.sam"].extend(
        [
            "SamModel",
            "SamPreTrainedModel",
        ]
    )
    _import_structure["models.seamless_m4t"].extend(
        [
            "SeamlessM4TCodeHifiGan",
            "SeamlessM4TForSpeechToSpeech",
            "SeamlessM4TForSpeechToText",
            "SeamlessM4TForTextToSpeech",
            "SeamlessM4TForTextToText",
            "SeamlessM4THifiGan",
            "SeamlessM4TModel",
            "SeamlessM4TPreTrainedModel",
            "SeamlessM4TTextToUnitForConditionalGeneration",
            "SeamlessM4TTextToUnitModel",
        ]
    )
    _import_structure["models.seamless_m4t_v2"].extend(
        [
            "SeamlessM4Tv2ForSpeechToSpeech",
            "SeamlessM4Tv2ForSpeechToText",
            "SeamlessM4Tv2ForTextToSpeech",
            "SeamlessM4Tv2ForTextToText",
            "SeamlessM4Tv2Model",
            "SeamlessM4Tv2PreTrainedModel",
        ]
    )
    _import_structure["models.segformer"].extend(
        [
            "SegformerDecodeHead",
            "SegformerForImageClassification",
            "SegformerForSemanticSegmentation",
            "SegformerLayer",
            "SegformerModel",
            "SegformerPreTrainedModel",
        ]
    )
    _import_structure["models.seggpt"].extend(
        [
            "SegGptForImageSegmentation",
            "SegGptModel",
            "SegGptPreTrainedModel",
        ]
    )
    _import_structure["models.sew"].extend(
        [
            "SEWForCTC",
            "SEWForSequenceClassification",
            "SEWModel",
            "SEWPreTrainedModel",
        ]
    )
    _import_structure["models.sew_d"].extend(
        [
            "SEWDForCTC",
            "SEWDForSequenceClassification",
            "SEWDModel",
            "SEWDPreTrainedModel",
        ]
    )
    _import_structure["models.siglip"].extend(
        [
            "SiglipForImageClassification",
            "SiglipModel",
            "SiglipPreTrainedModel",
            "SiglipTextModel",
            "SiglipVisionModel",
        ]
    )
    _import_structure["models.speech_encoder_decoder"].extend(["SpeechEncoderDecoderModel"])
    _import_structure["models.speech_to_text"].extend(
        [
            "Speech2TextForConditionalGeneration",
            "Speech2TextModel",
            "Speech2TextPreTrainedModel",
        ]
    )
    _import_structure["models.speecht5"].extend(
        [
            "SpeechT5ForSpeechToSpeech",
            "SpeechT5ForSpeechToText",
            "SpeechT5ForTextToSpeech",
            "SpeechT5HifiGan",
            "SpeechT5Model",
            "SpeechT5PreTrainedModel",
        ]
    )
    _import_structure["models.splinter"].extend(
        [
            "SplinterForPreTraining",
            "SplinterForQuestionAnswering",
            "SplinterLayer",
            "SplinterModel",
            "SplinterPreTrainedModel",
        ]
    )
    _import_structure["models.squeezebert"].extend(
        [
            "SqueezeBertForMaskedLM",
            "SqueezeBertForMultipleChoice",
            "SqueezeBertForQuestionAnswering",
            "SqueezeBertForSequenceClassification",
            "SqueezeBertForTokenClassification",
            "SqueezeBertModel",
            "SqueezeBertModule",
            "SqueezeBertPreTrainedModel",
        ]
    )
    _import_structure["models.stablelm"].extend(
        [
            "StableLmForCausalLM",
            "StableLmForSequenceClassification",
            "StableLmForTokenClassification",
            "StableLmModel",
            "StableLmPreTrainedModel",
        ]
    )
    _import_structure["models.starcoder2"].extend(
        [
            "Starcoder2ForCausalLM",
            "Starcoder2ForSequenceClassification",
            "Starcoder2ForTokenClassification",
            "Starcoder2Model",
            "Starcoder2PreTrainedModel",
        ]
    )
    _import_structure["models.superpoint"].extend(
        [
            "SuperPointForKeypointDetection",
            "SuperPointPreTrainedModel",
        ]
    )
    _import_structure["models.swiftformer"].extend(
        [
            "SwiftFormerForImageClassification",
            "SwiftFormerModel",
            "SwiftFormerPreTrainedModel",
        ]
    )
    _import_structure["models.swin"].extend(
        [
            "SwinBackbone",
            "SwinForImageClassification",
            "SwinForMaskedImageModeling",
            "SwinModel",
            "SwinPreTrainedModel",
        ]
    )
    _import_structure["models.swin2sr"].extend(
        [
            "Swin2SRForImageSuperResolution",
            "Swin2SRModel",
            "Swin2SRPreTrainedModel",
        ]
    )
    _import_structure["models.swinv2"].extend(
        [
            "Swinv2Backbone",
            "Swinv2ForImageClassification",
            "Swinv2ForMaskedImageModeling",
            "Swinv2Model",
            "Swinv2PreTrainedModel",
        ]
    )
    _import_structure["models.switch_transformers"].extend(
        [
            "SwitchTransformersEncoderModel",
            "SwitchTransformersForConditionalGeneration",
            "SwitchTransformersModel",
            "SwitchTransformersPreTrainedModel",
            "SwitchTransformersSparseMLP",
            "SwitchTransformersTop1Router",
        ]
    )
    _import_structure["models.t5"].extend(
        [
            "T5EncoderModel",
            "T5ForConditionalGeneration",
            "T5ForQuestionAnswering",
            "T5ForSequenceClassification",
            "T5ForTokenClassification",
            "T5Model",
            "T5PreTrainedModel",
            "load_tf_weights_in_t5",
        ]
    )
    _import_structure["models.table_transformer"].extend(
        [
            "TableTransformerForObjectDetection",
            "TableTransformerModel",
            "TableTransformerPreTrainedModel",
        ]
    )
    _import_structure["models.tapas"].extend(
        [
            "TapasForMaskedLM",
            "TapasForQuestionAnswering",
            "TapasForSequenceClassification",
            "TapasModel",
            "TapasPreTrainedModel",
            "load_tf_weights_in_tapas",
        ]
    )
    _import_structure["models.time_series_transformer"].extend(
        [
            "TimeSeriesTransformerForPrediction",
            "TimeSeriesTransformerModel",
            "TimeSeriesTransformerPreTrainedModel",
        ]
    )
    _import_structure["models.timesformer"].extend(
        [
            "TimesformerForVideoClassification",
            "TimesformerModel",
            "TimesformerPreTrainedModel",
        ]
    )
    _import_structure["models.timm_backbone"].extend(["TimmBackbone"])
    _import_structure["models.trocr"].extend(
        [
            "TrOCRForCausalLM",
            "TrOCRPreTrainedModel",
        ]
    )
    _import_structure["models.tvp"].extend(
        [
            "TvpForVideoGrounding",
            "TvpModel",
            "TvpPreTrainedModel",
        ]
    )
    _import_structure["models.udop"].extend(
        [
            "UdopEncoderModel",
            "UdopForConditionalGeneration",
            "UdopModel",
            "UdopPreTrainedModel",
        ],
    )
    _import_structure["models.umt5"].extend(
        [
            "UMT5EncoderModel",
            "UMT5ForConditionalGeneration",
            "UMT5ForQuestionAnswering",
            "UMT5ForSequenceClassification",
            "UMT5ForTokenClassification",
            "UMT5Model",
            "UMT5PreTrainedModel",
        ]
    )
    _import_structure["models.unispeech"].extend(
        [
            "UniSpeechForCTC",
            "UniSpeechForPreTraining",
            "UniSpeechForSequenceClassification",
            "UniSpeechModel",
            "UniSpeechPreTrainedModel",
        ]
    )
    _import_structure["models.unispeech_sat"].extend(
        [
            "UniSpeechSatForAudioFrameClassification",
            "UniSpeechSatForCTC",
            "UniSpeechSatForPreTraining",
            "UniSpeechSatForSequenceClassification",
            "UniSpeechSatForXVector",
            "UniSpeechSatModel",
            "UniSpeechSatPreTrainedModel",
        ]
    )
    _import_structure["models.univnet"].extend(
        [
            "UnivNetModel",
        ]
    )
    _import_structure["models.upernet"].extend(
        [
            "UperNetForSemanticSegmentation",
            "UperNetPreTrainedModel",
        ]
    )
    _import_structure["models.video_llava"].extend(
        [
            "VideoLlavaForConditionalGeneration",
            "VideoLlavaPreTrainedModel",
            "VideoLlavaProcessor",
        ]
    )
    _import_structure["models.videomae"].extend(
        [
            "VideoMAEForPreTraining",
            "VideoMAEForVideoClassification",
            "VideoMAEModel",
            "VideoMAEPreTrainedModel",
        ]
    )
    _import_structure["models.vilt"].extend(
        [
            "ViltForImageAndTextRetrieval",
            "ViltForImagesAndTextClassification",
            "ViltForMaskedLM",
            "ViltForQuestionAnswering",
            "ViltForTokenClassification",
            "ViltLayer",
            "ViltModel",
            "ViltPreTrainedModel",
        ]
    )
    _import_structure["models.vipllava"].extend(
        [
            "VipLlavaForConditionalGeneration",
            "VipLlavaPreTrainedModel",
        ]
    )
    _import_structure["models.vision_encoder_decoder"].extend(["VisionEncoderDecoderModel"])
    _import_structure["models.vision_text_dual_encoder"].extend(["VisionTextDualEncoderModel"])
    _import_structure["models.visual_bert"].extend(
        [
            "VisualBertForMultipleChoice",
            "VisualBertForPreTraining",
            "VisualBertForQuestionAnswering",
            "VisualBertForRegionToPhraseAlignment",
            "VisualBertForVisualReasoning",
            "VisualBertLayer",
            "VisualBertModel",
            "VisualBertPreTrainedModel",
        ]
    )
    _import_structure["models.vit"].extend(
        [
            "ViTForImageClassification",
            "ViTForMaskedImageModeling",
            "ViTModel",
            "ViTPreTrainedModel",
        ]
    )
    _import_structure["models.vit_mae"].extend(
        [
            "ViTMAEForPreTraining",
            "ViTMAELayer",
            "ViTMAEModel",
            "ViTMAEPreTrainedModel",
        ]
    )
    _import_structure["models.vit_msn"].extend(
        [
            "ViTMSNForImageClassification",
            "ViTMSNModel",
            "ViTMSNPreTrainedModel",
        ]
    )
    _import_structure["models.vitdet"].extend(
        [
            "VitDetBackbone",
            "VitDetModel",
            "VitDetPreTrainedModel",
        ]
    )
    _import_structure["models.vitmatte"].extend(
        [
            "VitMatteForImageMatting",
            "VitMattePreTrainedModel",
        ]
    )
    _import_structure["models.vits"].extend(
        [
            "VitsModel",
            "VitsPreTrainedModel",
        ]
    )
    _import_structure["models.vivit"].extend(
        [
            "VivitForVideoClassification",
            "VivitModel",
            "VivitPreTrainedModel",
        ]
    )
    _import_structure["models.wav2vec2"].extend(
        [
            "Wav2Vec2ForAudioFrameClassification",
            "Wav2Vec2ForCTC",
            "Wav2Vec2ForMaskedLM",
            "Wav2Vec2ForPreTraining",
            "Wav2Vec2ForSequenceClassification",
            "Wav2Vec2ForXVector",
            "Wav2Vec2Model",
            "Wav2Vec2PreTrainedModel",
        ]
    )
    _import_structure["models.wav2vec2_bert"].extend(
        [
            "Wav2Vec2BertForAudioFrameClassification",
            "Wav2Vec2BertForCTC",
            "Wav2Vec2BertForSequenceClassification",
            "Wav2Vec2BertForXVector",
            "Wav2Vec2BertModel",
            "Wav2Vec2BertPreTrainedModel",
        ]
    )
    _import_structure["models.wav2vec2_conformer"].extend(
        [
            "Wav2Vec2ConformerForAudioFrameClassification",
            "Wav2Vec2ConformerForCTC",
            "Wav2Vec2ConformerForPreTraining",
            "Wav2Vec2ConformerForSequenceClassification",
            "Wav2Vec2ConformerForXVector",
            "Wav2Vec2ConformerModel",
            "Wav2Vec2ConformerPreTrainedModel",
        ]
    )
    _import_structure["models.wavlm"].extend(
        [
            "WavLMForAudioFrameClassification",
            "WavLMForCTC",
            "WavLMForSequenceClassification",
            "WavLMForXVector",
            "WavLMModel",
            "WavLMPreTrainedModel",
        ]
    )
    _import_structure["models.whisper"].extend(
        [
            "WhisperForAudioClassification",
            "WhisperForCausalLM",
            "WhisperForConditionalGeneration",
            "WhisperModel",
            "WhisperPreTrainedModel",
        ]
    )
    _import_structure["models.x_clip"].extend(
        [
            "XCLIPModel",
            "XCLIPPreTrainedModel",
            "XCLIPTextModel",
            "XCLIPVisionModel",
        ]
    )
    _import_structure["models.xglm"].extend(
        [
            "XGLMForCausalLM",
            "XGLMModel",
            "XGLMPreTrainedModel",
        ]
    )
    _import_structure["models.xlm"].extend(
        [
            "XLMForMultipleChoice",
            "XLMForQuestionAnswering",
            "XLMForQuestionAnsweringSimple",
            "XLMForSequenceClassification",
            "XLMForTokenClassification",
            "XLMModel",
            "XLMPreTrainedModel",
            "XLMWithLMHeadModel",
        ]
    )
    _import_structure["models.xlm_roberta"].extend(
        [
            "XLMRobertaForCausalLM",
            "XLMRobertaForMaskedLM",
            "XLMRobertaForMultipleChoice",
            "XLMRobertaForQuestionAnswering",
            "XLMRobertaForSequenceClassification",
            "XLMRobertaForTokenClassification",
            "XLMRobertaModel",
            "XLMRobertaPreTrainedModel",
        ]
    )
    _import_structure["models.xlm_roberta_xl"].extend(
        [
            "XLMRobertaXLForCausalLM",
            "XLMRobertaXLForMaskedLM",
            "XLMRobertaXLForMultipleChoice",
            "XLMRobertaXLForQuestionAnswering",
            "XLMRobertaXLForSequenceClassification",
            "XLMRobertaXLForTokenClassification",
            "XLMRobertaXLModel",
            "XLMRobertaXLPreTrainedModel",
        ]
    )
    _import_structure["models.xlnet"].extend(
        [
            "XLNetForMultipleChoice",
            "XLNetForQuestionAnswering",
            "XLNetForQuestionAnsweringSimple",
            "XLNetForSequenceClassification",
            "XLNetForTokenClassification",
            "XLNetLMHeadModel",
            "XLNetModel",
            "XLNetPreTrainedModel",
            "load_tf_weights_in_xlnet",
        ]
    )
    _import_structure["models.xmod"].extend(
        [
            "XmodForCausalLM",
            "XmodForMaskedLM",
            "XmodForMultipleChoice",
            "XmodForQuestionAnswering",
            "XmodForSequenceClassification",
            "XmodForTokenClassification",
            "XmodModel",
            "XmodPreTrainedModel",
        ]
    )
    _import_structure["models.yolos"].extend(
        [
            "YolosForObjectDetection",
            "YolosModel",
            "YolosPreTrainedModel",
        ]
    )
    _import_structure["models.yoso"].extend(
        [
            "YosoForMaskedLM",
            "YosoForMultipleChoice",
            "YosoForQuestionAnswering",
            "YosoForSequenceClassification",
            "YosoForTokenClassification",
            "YosoLayer",
            "YosoModel",
            "YosoPreTrainedModel",
        ]
    )
    _import_structure["optimization"] = [
        "Adafactor",
        "AdamW",
        "get_constant_schedule",
        "get_constant_schedule_with_warmup",
        "get_cosine_schedule_with_warmup",
        "get_cosine_with_hard_restarts_schedule_with_warmup",
        "get_inverse_sqrt_schedule",
        "get_linear_schedule_with_warmup",
        "get_polynomial_decay_schedule_with_warmup",
        "get_scheduler",
        "get_wsd_schedule",
    ]
    _import_structure["pytorch_utils"] = [
        "Conv1D",
        "apply_chunking_to_forward",
        "prune_layer",
    ]
    _import_structure["sagemaker"] = []
    _import_structure["time_series_utils"] = []
    _import_structure["trainer"] = ["Trainer"]
    _import_structure["trainer_pt_utils"] = ["torch_distributed_zero_first"]
    _import_structure["trainer_seq2seq"] = ["Seq2SeqTrainer"]

# TensorFlow-backed objects
try:
    if not is_tf_available():
        raise OptionalDependencyNotAvailable()
except OptionalDependencyNotAvailable:
    from .utils import dummy_tf_objects

    _import_structure["utils.dummy_tf_objects"] = [name for name in dir(dummy_tf_objects) if not name.startswith("_")]
else:
    _import_structure["activations_tf"] = []
    _import_structure["benchmark.benchmark_args_tf"] = ["TensorFlowBenchmarkArguments"]
    _import_structure["benchmark.benchmark_tf"] = ["TensorFlowBenchmark"]
    _import_structure["generation"].extend(
        [
            "TFForcedBOSTokenLogitsProcessor",
            "TFForcedEOSTokenLogitsProcessor",
            "TFForceTokensLogitsProcessor",
            "TFGenerationMixin",
            "TFLogitsProcessor",
            "TFLogitsProcessorList",
            "TFLogitsWarper",
            "TFMinLengthLogitsProcessor",
            "TFNoBadWordsLogitsProcessor",
            "TFNoRepeatNGramLogitsProcessor",
            "TFRepetitionPenaltyLogitsProcessor",
            "TFSuppressTokensAtBeginLogitsProcessor",
            "TFSuppressTokensLogitsProcessor",
            "TFTemperatureLogitsWarper",
            "TFTopKLogitsWarper",
            "TFTopPLogitsWarper",
        ]
    )
    _import_structure["keras_callbacks"] = ["KerasMetricCallback", "PushToHubCallback"]
    _import_structure["modeling_tf_outputs"] = []
    _import_structure["modeling_tf_utils"] = [
        "TFPreTrainedModel",
        "TFSequenceSummary",
        "TFSharedEmbeddings",
        "shape_list",
    ]
    # TensorFlow models structure
    _import_structure["models.albert"].extend(
        [
            "TFAlbertForMaskedLM",
            "TFAlbertForMultipleChoice",
            "TFAlbertForPreTraining",
            "TFAlbertForQuestionAnswering",
            "TFAlbertForSequenceClassification",
            "TFAlbertForTokenClassification",
            "TFAlbertMainLayer",
            "TFAlbertModel",
            "TFAlbertPreTrainedModel",
        ]
    )
    _import_structure["models.auto"].extend(
        [
            "TF_MODEL_FOR_AUDIO_CLASSIFICATION_MAPPING",
            "TF_MODEL_FOR_CAUSAL_LM_MAPPING",
            "TF_MODEL_FOR_DOCUMENT_QUESTION_ANSWERING_MAPPING",
            "TF_MODEL_FOR_IMAGE_CLASSIFICATION_MAPPING",
            "TF_MODEL_FOR_MASKED_IMAGE_MODELING_MAPPING",
            "TF_MODEL_FOR_MASKED_LM_MAPPING",
            "TF_MODEL_FOR_MASK_GENERATION_MAPPING",
            "TF_MODEL_FOR_MULTIPLE_CHOICE_MAPPING",
            "TF_MODEL_FOR_NEXT_SENTENCE_PREDICTION_MAPPING",
            "TF_MODEL_FOR_PRETRAINING_MAPPING",
            "TF_MODEL_FOR_QUESTION_ANSWERING_MAPPING",
            "TF_MODEL_FOR_SEMANTIC_SEGMENTATION_MAPPING",
            "TF_MODEL_FOR_SEQ_TO_SEQ_CAUSAL_LM_MAPPING",
            "TF_MODEL_FOR_SEQUENCE_CLASSIFICATION_MAPPING",
            "TF_MODEL_FOR_SPEECH_SEQ_2_SEQ_MAPPING",
            "TF_MODEL_FOR_TABLE_QUESTION_ANSWERING_MAPPING",
            "TF_MODEL_FOR_TEXT_ENCODING_MAPPING",
            "TF_MODEL_FOR_TOKEN_CLASSIFICATION_MAPPING",
            "TF_MODEL_FOR_VISION_2_SEQ_MAPPING",
            "TF_MODEL_FOR_ZERO_SHOT_IMAGE_CLASSIFICATION_MAPPING",
            "TF_MODEL_MAPPING",
            "TF_MODEL_WITH_LM_HEAD_MAPPING",
            "TFAutoModel",
            "TFAutoModelForAudioClassification",
            "TFAutoModelForCausalLM",
            "TFAutoModelForDocumentQuestionAnswering",
            "TFAutoModelForImageClassification",
            "TFAutoModelForMaskedImageModeling",
            "TFAutoModelForMaskedLM",
            "TFAutoModelForMaskGeneration",
            "TFAutoModelForMultipleChoice",
            "TFAutoModelForNextSentencePrediction",
            "TFAutoModelForPreTraining",
            "TFAutoModelForQuestionAnswering",
            "TFAutoModelForSemanticSegmentation",
            "TFAutoModelForSeq2SeqLM",
            "TFAutoModelForSequenceClassification",
            "TFAutoModelForSpeechSeq2Seq",
            "TFAutoModelForTableQuestionAnswering",
            "TFAutoModelForTextEncoding",
            "TFAutoModelForTokenClassification",
            "TFAutoModelForVision2Seq",
            "TFAutoModelForZeroShotImageClassification",
            "TFAutoModelWithLMHead",
        ]
    )
    _import_structure["models.bart"].extend(
        [
            "TFBartForConditionalGeneration",
            "TFBartForSequenceClassification",
            "TFBartModel",
            "TFBartPretrainedModel",
        ]
    )
    _import_structure["models.bert"].extend(
        [
            "TFBertEmbeddings",
            "TFBertForMaskedLM",
            "TFBertForMultipleChoice",
            "TFBertForNextSentencePrediction",
            "TFBertForPreTraining",
            "TFBertForQuestionAnswering",
            "TFBertForSequenceClassification",
            "TFBertForTokenClassification",
            "TFBertLMHeadModel",
            "TFBertMainLayer",
            "TFBertModel",
            "TFBertPreTrainedModel",
        ]
    )
    _import_structure["models.blenderbot"].extend(
        [
            "TFBlenderbotForConditionalGeneration",
            "TFBlenderbotModel",
            "TFBlenderbotPreTrainedModel",
        ]
    )
    _import_structure["models.blenderbot_small"].extend(
        [
            "TFBlenderbotSmallForConditionalGeneration",
            "TFBlenderbotSmallModel",
            "TFBlenderbotSmallPreTrainedModel",
        ]
    )
    _import_structure["models.blip"].extend(
        [
            "TFBlipForConditionalGeneration",
            "TFBlipForImageTextRetrieval",
            "TFBlipForQuestionAnswering",
            "TFBlipModel",
            "TFBlipPreTrainedModel",
            "TFBlipTextModel",
            "TFBlipVisionModel",
        ]
    )
    _import_structure["models.camembert"].extend(
        [
            "TFCamembertForCausalLM",
            "TFCamembertForMaskedLM",
            "TFCamembertForMultipleChoice",
            "TFCamembertForQuestionAnswering",
            "TFCamembertForSequenceClassification",
            "TFCamembertForTokenClassification",
            "TFCamembertModel",
            "TFCamembertPreTrainedModel",
        ]
    )
    _import_structure["models.clip"].extend(
        [
            "TFCLIPModel",
            "TFCLIPPreTrainedModel",
            "TFCLIPTextModel",
            "TFCLIPVisionModel",
        ]
    )
    _import_structure["models.convbert"].extend(
        [
            "TFConvBertForMaskedLM",
            "TFConvBertForMultipleChoice",
            "TFConvBertForQuestionAnswering",
            "TFConvBertForSequenceClassification",
            "TFConvBertForTokenClassification",
            "TFConvBertLayer",
            "TFConvBertModel",
            "TFConvBertPreTrainedModel",
        ]
    )
    _import_structure["models.convnext"].extend(
        [
            "TFConvNextForImageClassification",
            "TFConvNextModel",
            "TFConvNextPreTrainedModel",
        ]
    )
    _import_structure["models.convnextv2"].extend(
        [
            "TFConvNextV2ForImageClassification",
            "TFConvNextV2Model",
            "TFConvNextV2PreTrainedModel",
        ]
    )
    _import_structure["models.ctrl"].extend(
        [
            "TFCTRLForSequenceClassification",
            "TFCTRLLMHeadModel",
            "TFCTRLModel",
            "TFCTRLPreTrainedModel",
        ]
    )
    _import_structure["models.cvt"].extend(
        [
            "TFCvtForImageClassification",
            "TFCvtModel",
            "TFCvtPreTrainedModel",
        ]
    )
    _import_structure["models.data2vec"].extend(
        [
            "TFData2VecVisionForImageClassification",
            "TFData2VecVisionForSemanticSegmentation",
            "TFData2VecVisionModel",
            "TFData2VecVisionPreTrainedModel",
        ]
    )
    _import_structure["models.deberta"].extend(
        [
            "TFDebertaForMaskedLM",
            "TFDebertaForQuestionAnswering",
            "TFDebertaForSequenceClassification",
            "TFDebertaForTokenClassification",
            "TFDebertaModel",
            "TFDebertaPreTrainedModel",
        ]
    )
    _import_structure["models.deberta_v2"].extend(
        [
            "TFDebertaV2ForMaskedLM",
            "TFDebertaV2ForMultipleChoice",
            "TFDebertaV2ForQuestionAnswering",
            "TFDebertaV2ForSequenceClassification",
            "TFDebertaV2ForTokenClassification",
            "TFDebertaV2Model",
            "TFDebertaV2PreTrainedModel",
        ]
    )
    _import_structure["models.deit"].extend(
        [
            "TFDeiTForImageClassification",
            "TFDeiTForImageClassificationWithTeacher",
            "TFDeiTForMaskedImageModeling",
            "TFDeiTModel",
            "TFDeiTPreTrainedModel",
        ]
    )
    _import_structure["models.deprecated.efficientformer"].extend(
        [
            "TFEfficientFormerForImageClassification",
            "TFEfficientFormerForImageClassificationWithTeacher",
            "TFEfficientFormerModel",
            "TFEfficientFormerPreTrainedModel",
        ]
    )
    _import_structure["models.deprecated.transfo_xl"].extend(
        [
            "TFAdaptiveEmbedding",
            "TFTransfoXLForSequenceClassification",
            "TFTransfoXLLMHeadModel",
            "TFTransfoXLMainLayer",
            "TFTransfoXLModel",
            "TFTransfoXLPreTrainedModel",
        ]
    )
    _import_structure["models.distilbert"].extend(
        [
            "TFDistilBertForMaskedLM",
            "TFDistilBertForMultipleChoice",
            "TFDistilBertForQuestionAnswering",
            "TFDistilBertForSequenceClassification",
            "TFDistilBertForTokenClassification",
            "TFDistilBertMainLayer",
            "TFDistilBertModel",
            "TFDistilBertPreTrainedModel",
        ]
    )
    _import_structure["models.dpr"].extend(
        [
            "TFDPRContextEncoder",
            "TFDPRPretrainedContextEncoder",
            "TFDPRPretrainedQuestionEncoder",
            "TFDPRPretrainedReader",
            "TFDPRQuestionEncoder",
            "TFDPRReader",
        ]
    )
    _import_structure["models.electra"].extend(
        [
            "TFElectraForMaskedLM",
            "TFElectraForMultipleChoice",
            "TFElectraForPreTraining",
            "TFElectraForQuestionAnswering",
            "TFElectraForSequenceClassification",
            "TFElectraForTokenClassification",
            "TFElectraModel",
            "TFElectraPreTrainedModel",
        ]
    )
    _import_structure["models.encoder_decoder"].append("TFEncoderDecoderModel")
    _import_structure["models.esm"].extend(
        [
            "TFEsmForMaskedLM",
            "TFEsmForSequenceClassification",
            "TFEsmForTokenClassification",
            "TFEsmModel",
            "TFEsmPreTrainedModel",
        ]
    )
    _import_structure["models.flaubert"].extend(
        [
            "TFFlaubertForMultipleChoice",
            "TFFlaubertForQuestionAnsweringSimple",
            "TFFlaubertForSequenceClassification",
            "TFFlaubertForTokenClassification",
            "TFFlaubertModel",
            "TFFlaubertPreTrainedModel",
            "TFFlaubertWithLMHeadModel",
        ]
    )
    _import_structure["models.funnel"].extend(
        [
            "TFFunnelBaseModel",
            "TFFunnelForMaskedLM",
            "TFFunnelForMultipleChoice",
            "TFFunnelForPreTraining",
            "TFFunnelForQuestionAnswering",
            "TFFunnelForSequenceClassification",
            "TFFunnelForTokenClassification",
            "TFFunnelModel",
            "TFFunnelPreTrainedModel",
        ]
    )
    _import_structure["models.gpt2"].extend(
        [
            "TFGPT2DoubleHeadsModel",
            "TFGPT2ForSequenceClassification",
            "TFGPT2LMHeadModel",
            "TFGPT2MainLayer",
            "TFGPT2Model",
            "TFGPT2PreTrainedModel",
        ]
    )
    _import_structure["models.gptj"].extend(
        [
            "TFGPTJForCausalLM",
            "TFGPTJForQuestionAnswering",
            "TFGPTJForSequenceClassification",
            "TFGPTJModel",
            "TFGPTJPreTrainedModel",
        ]
    )
    _import_structure["models.groupvit"].extend(
        [
            "TFGroupViTModel",
            "TFGroupViTPreTrainedModel",
            "TFGroupViTTextModel",
            "TFGroupViTVisionModel",
        ]
    )
    _import_structure["models.hubert"].extend(
        [
            "TFHubertForCTC",
            "TFHubertModel",
            "TFHubertPreTrainedModel",
        ]
    )

    _import_structure["models.idefics"].extend(
        [
            "TFIdeficsForVisionText2Text",
            "TFIdeficsModel",
            "TFIdeficsPreTrainedModel",
        ]
    )

    _import_structure["models.layoutlm"].extend(
        [
            "TFLayoutLMForMaskedLM",
            "TFLayoutLMForQuestionAnswering",
            "TFLayoutLMForSequenceClassification",
            "TFLayoutLMForTokenClassification",
            "TFLayoutLMMainLayer",
            "TFLayoutLMModel",
            "TFLayoutLMPreTrainedModel",
        ]
    )
    _import_structure["models.layoutlmv3"].extend(
        [
            "TFLayoutLMv3ForQuestionAnswering",
            "TFLayoutLMv3ForSequenceClassification",
            "TFLayoutLMv3ForTokenClassification",
            "TFLayoutLMv3Model",
            "TFLayoutLMv3PreTrainedModel",
        ]
    )
    _import_structure["models.led"].extend(["TFLEDForConditionalGeneration", "TFLEDModel", "TFLEDPreTrainedModel"])
    _import_structure["models.longformer"].extend(
        [
            "TFLongformerForMaskedLM",
            "TFLongformerForMultipleChoice",
            "TFLongformerForQuestionAnswering",
            "TFLongformerForSequenceClassification",
            "TFLongformerForTokenClassification",
            "TFLongformerModel",
            "TFLongformerPreTrainedModel",
            "TFLongformerSelfAttention",
        ]
    )
    _import_structure["models.lxmert"].extend(
        [
            "TFLxmertForPreTraining",
            "TFLxmertMainLayer",
            "TFLxmertModel",
            "TFLxmertPreTrainedModel",
            "TFLxmertVisualFeatureEncoder",
        ]
    )
    _import_structure["models.marian"].extend(["TFMarianModel", "TFMarianMTModel", "TFMarianPreTrainedModel"])
    _import_structure["models.mbart"].extend(
        ["TFMBartForConditionalGeneration", "TFMBartModel", "TFMBartPreTrainedModel"]
    )
    _import_structure["models.mistral"].extend(
        ["TFMistralForCausalLM", "TFMistralForSequenceClassification", "TFMistralModel", "TFMistralPreTrainedModel"]
    )
    _import_structure["models.mobilebert"].extend(
        [
            "TFMobileBertForMaskedLM",
            "TFMobileBertForMultipleChoice",
            "TFMobileBertForNextSentencePrediction",
            "TFMobileBertForPreTraining",
            "TFMobileBertForQuestionAnswering",
            "TFMobileBertForSequenceClassification",
            "TFMobileBertForTokenClassification",
            "TFMobileBertMainLayer",
            "TFMobileBertModel",
            "TFMobileBertPreTrainedModel",
        ]
    )
    _import_structure["models.mobilevit"].extend(
        [
            "TFMobileViTForImageClassification",
            "TFMobileViTForSemanticSegmentation",
            "TFMobileViTModel",
            "TFMobileViTPreTrainedModel",
        ]
    )
    _import_structure["models.mpnet"].extend(
        [
            "TFMPNetForMaskedLM",
            "TFMPNetForMultipleChoice",
            "TFMPNetForQuestionAnswering",
            "TFMPNetForSequenceClassification",
            "TFMPNetForTokenClassification",
            "TFMPNetMainLayer",
            "TFMPNetModel",
            "TFMPNetPreTrainedModel",
        ]
    )
    _import_structure["models.mt5"].extend(["TFMT5EncoderModel", "TFMT5ForConditionalGeneration", "TFMT5Model"])
    _import_structure["models.openai"].extend(
        [
            "TFOpenAIGPTDoubleHeadsModel",
            "TFOpenAIGPTForSequenceClassification",
            "TFOpenAIGPTLMHeadModel",
            "TFOpenAIGPTMainLayer",
            "TFOpenAIGPTModel",
            "TFOpenAIGPTPreTrainedModel",
        ]
    )
    _import_structure["models.opt"].extend(
        [
            "TFOPTForCausalLM",
            "TFOPTModel",
            "TFOPTPreTrainedModel",
        ]
    )
    _import_structure["models.pegasus"].extend(
        [
            "TFPegasusForConditionalGeneration",
            "TFPegasusModel",
            "TFPegasusPreTrainedModel",
        ]
    )
    _import_structure["models.rag"].extend(
        [
            "TFRagModel",
            "TFRagPreTrainedModel",
            "TFRagSequenceForGeneration",
            "TFRagTokenForGeneration",
        ]
    )
    _import_structure["models.regnet"].extend(
        [
            "TFRegNetForImageClassification",
            "TFRegNetModel",
            "TFRegNetPreTrainedModel",
        ]
    )
    _import_structure["models.rembert"].extend(
        [
            "TFRemBertForCausalLM",
            "TFRemBertForMaskedLM",
            "TFRemBertForMultipleChoice",
            "TFRemBertForQuestionAnswering",
            "TFRemBertForSequenceClassification",
            "TFRemBertForTokenClassification",
            "TFRemBertLayer",
            "TFRemBertModel",
            "TFRemBertPreTrainedModel",
        ]
    )
    _import_structure["models.resnet"].extend(
        [
            "TFResNetForImageClassification",
            "TFResNetModel",
            "TFResNetPreTrainedModel",
        ]
    )
    _import_structure["models.roberta"].extend(
        [
            "TFRobertaForCausalLM",
            "TFRobertaForMaskedLM",
            "TFRobertaForMultipleChoice",
            "TFRobertaForQuestionAnswering",
            "TFRobertaForSequenceClassification",
            "TFRobertaForTokenClassification",
            "TFRobertaMainLayer",
            "TFRobertaModel",
            "TFRobertaPreTrainedModel",
        ]
    )
    _import_structure["models.roberta_prelayernorm"].extend(
        [
            "TFRobertaPreLayerNormForCausalLM",
            "TFRobertaPreLayerNormForMaskedLM",
            "TFRobertaPreLayerNormForMultipleChoice",
            "TFRobertaPreLayerNormForQuestionAnswering",
            "TFRobertaPreLayerNormForSequenceClassification",
            "TFRobertaPreLayerNormForTokenClassification",
            "TFRobertaPreLayerNormMainLayer",
            "TFRobertaPreLayerNormModel",
            "TFRobertaPreLayerNormPreTrainedModel",
        ]
    )
    _import_structure["models.roformer"].extend(
        [
            "TFRoFormerForCausalLM",
            "TFRoFormerForMaskedLM",
            "TFRoFormerForMultipleChoice",
            "TFRoFormerForQuestionAnswering",
            "TFRoFormerForSequenceClassification",
            "TFRoFormerForTokenClassification",
            "TFRoFormerLayer",
            "TFRoFormerModel",
            "TFRoFormerPreTrainedModel",
        ]
    )
    _import_structure["models.sam"].extend(
        [
            "TFSamModel",
            "TFSamPreTrainedModel",
        ]
    )
    _import_structure["models.segformer"].extend(
        [
            "TFSegformerDecodeHead",
            "TFSegformerForImageClassification",
            "TFSegformerForSemanticSegmentation",
            "TFSegformerModel",
            "TFSegformerPreTrainedModel",
        ]
    )
    _import_structure["models.speech_to_text"].extend(
        [
            "TFSpeech2TextForConditionalGeneration",
            "TFSpeech2TextModel",
            "TFSpeech2TextPreTrainedModel",
        ]
    )
    _import_structure["models.swiftformer"].extend(
        [
            "TFSwiftFormerForImageClassification",
            "TFSwiftFormerModel",
            "TFSwiftFormerPreTrainedModel",
        ]
    )
    _import_structure["models.swin"].extend(
        [
            "TFSwinForImageClassification",
            "TFSwinForMaskedImageModeling",
            "TFSwinModel",
            "TFSwinPreTrainedModel",
        ]
    )
    _import_structure["models.t5"].extend(
        [
            "TFT5EncoderModel",
            "TFT5ForConditionalGeneration",
            "TFT5Model",
            "TFT5PreTrainedModel",
        ]
    )
    _import_structure["models.tapas"].extend(
        [
            "TFTapasForMaskedLM",
            "TFTapasForQuestionAnswering",
            "TFTapasForSequenceClassification",
            "TFTapasModel",
            "TFTapasPreTrainedModel",
        ]
    )
    _import_structure["models.vision_encoder_decoder"].extend(["TFVisionEncoderDecoderModel"])
    _import_structure["models.vision_text_dual_encoder"].extend(["TFVisionTextDualEncoderModel"])
    _import_structure["models.vit"].extend(
        [
            "TFViTForImageClassification",
            "TFViTModel",
            "TFViTPreTrainedModel",
        ]
    )
    _import_structure["models.vit_mae"].extend(
        [
            "TFViTMAEForPreTraining",
            "TFViTMAEModel",
            "TFViTMAEPreTrainedModel",
        ]
    )
    _import_structure["models.wav2vec2"].extend(
        [
            "TFWav2Vec2ForCTC",
            "TFWav2Vec2ForSequenceClassification",
            "TFWav2Vec2Model",
            "TFWav2Vec2PreTrainedModel",
        ]
    )
    _import_structure["models.whisper"].extend(
        [
            "TFWhisperForConditionalGeneration",
            "TFWhisperModel",
            "TFWhisperPreTrainedModel",
        ]
    )
    _import_structure["models.xglm"].extend(
        [
            "TFXGLMForCausalLM",
            "TFXGLMModel",
            "TFXGLMPreTrainedModel",
        ]
    )
    _import_structure["models.xlm"].extend(
        [
            "TFXLMForMultipleChoice",
            "TFXLMForQuestionAnsweringSimple",
            "TFXLMForSequenceClassification",
            "TFXLMForTokenClassification",
            "TFXLMMainLayer",
            "TFXLMModel",
            "TFXLMPreTrainedModel",
            "TFXLMWithLMHeadModel",
        ]
    )
    _import_structure["models.xlm_roberta"].extend(
        [
            "TFXLMRobertaForCausalLM",
            "TFXLMRobertaForMaskedLM",
            "TFXLMRobertaForMultipleChoice",
            "TFXLMRobertaForQuestionAnswering",
            "TFXLMRobertaForSequenceClassification",
            "TFXLMRobertaForTokenClassification",
            "TFXLMRobertaModel",
            "TFXLMRobertaPreTrainedModel",
        ]
    )
    _import_structure["models.xlnet"].extend(
        [
            "TFXLNetForMultipleChoice",
            "TFXLNetForQuestionAnsweringSimple",
            "TFXLNetForSequenceClassification",
            "TFXLNetForTokenClassification",
            "TFXLNetLMHeadModel",
            "TFXLNetMainLayer",
            "TFXLNetModel",
            "TFXLNetPreTrainedModel",
        ]
    )
    _import_structure["optimization_tf"] = [
        "AdamWeightDecay",
        "GradientAccumulator",
        "WarmUp",
        "create_optimizer",
    ]
    _import_structure["tf_utils"] = []


try:
    if not (
        is_librosa_available()
        and is_essentia_available()
        and is_scipy_available()
        and is_torch_available()
        and is_pretty_midi_available()
    ):
        raise OptionalDependencyNotAvailable()
except OptionalDependencyNotAvailable:
    from .utils import (
        dummy_essentia_and_librosa_and_pretty_midi_and_scipy_and_torch_objects,
    )

    _import_structure["utils.dummy_essentia_and_librosa_and_pretty_midi_and_scipy_and_torch_objects"] = [
        name
        for name in dir(dummy_essentia_and_librosa_and_pretty_midi_and_scipy_and_torch_objects)
        if not name.startswith("_")
    ]
else:
    _import_structure["models.pop2piano"].append("Pop2PianoFeatureExtractor")
    _import_structure["models.pop2piano"].append("Pop2PianoTokenizer")
    _import_structure["models.pop2piano"].append("Pop2PianoProcessor")

try:
    if not is_torchaudio_available():
        raise OptionalDependencyNotAvailable()
except OptionalDependencyNotAvailable:
    from .utils import (
        dummy_torchaudio_objects,
    )

    _import_structure["utils.dummy_torchaudio_objects"] = [
        name for name in dir(dummy_torchaudio_objects) if not name.startswith("_")
    ]
else:
    _import_structure["models.musicgen_melody"].append("MusicgenMelodyFeatureExtractor")
    _import_structure["models.musicgen_melody"].append("MusicgenMelodyProcessor")


# FLAX-backed objects
try:
    if not is_flax_available():
        raise OptionalDependencyNotAvailable()
except OptionalDependencyNotAvailable:
    from .utils import dummy_flax_objects

    _import_structure["utils.dummy_flax_objects"] = [
        name for name in dir(dummy_flax_objects) if not name.startswith("_")
    ]
else:
    _import_structure["generation"].extend(
        [
            "FlaxForcedBOSTokenLogitsProcessor",
            "FlaxForcedEOSTokenLogitsProcessor",
            "FlaxForceTokensLogitsProcessor",
            "FlaxGenerationMixin",
            "FlaxLogitsProcessor",
            "FlaxLogitsProcessorList",
            "FlaxLogitsWarper",
            "FlaxMinLengthLogitsProcessor",
            "FlaxTemperatureLogitsWarper",
            "FlaxSuppressTokensAtBeginLogitsProcessor",
            "FlaxSuppressTokensLogitsProcessor",
            "FlaxTopKLogitsWarper",
            "FlaxTopPLogitsWarper",
            "FlaxWhisperTimeStampLogitsProcessor",
        ]
    )
    _import_structure["modeling_flax_outputs"] = []
    _import_structure["modeling_flax_utils"] = ["FlaxPreTrainedModel"]
    _import_structure["models.albert"].extend(
        [
            "FlaxAlbertForMaskedLM",
            "FlaxAlbertForMultipleChoice",
            "FlaxAlbertForPreTraining",
            "FlaxAlbertForQuestionAnswering",
            "FlaxAlbertForSequenceClassification",
            "FlaxAlbertForTokenClassification",
            "FlaxAlbertModel",
            "FlaxAlbertPreTrainedModel",
        ]
    )
    _import_structure["models.auto"].extend(
        [
            "FLAX_MODEL_FOR_AUDIO_CLASSIFICATION_MAPPING",
            "FLAX_MODEL_FOR_CAUSAL_LM_MAPPING",
            "FLAX_MODEL_FOR_IMAGE_CLASSIFICATION_MAPPING",
            "FLAX_MODEL_FOR_MASKED_LM_MAPPING",
            "FLAX_MODEL_FOR_MULTIPLE_CHOICE_MAPPING",
            "FLAX_MODEL_FOR_NEXT_SENTENCE_PREDICTION_MAPPING",
            "FLAX_MODEL_FOR_PRETRAINING_MAPPING",
            "FLAX_MODEL_FOR_QUESTION_ANSWERING_MAPPING",
            "FLAX_MODEL_FOR_SEQ_TO_SEQ_CAUSAL_LM_MAPPING",
            "FLAX_MODEL_FOR_SEQUENCE_CLASSIFICATION_MAPPING",
            "FLAX_MODEL_FOR_SPEECH_SEQ_2_SEQ_MAPPING",
            "FLAX_MODEL_FOR_TOKEN_CLASSIFICATION_MAPPING",
            "FLAX_MODEL_FOR_VISION_2_SEQ_MAPPING",
            "FLAX_MODEL_MAPPING",
            "FlaxAutoModel",
            "FlaxAutoModelForCausalLM",
            "FlaxAutoModelForImageClassification",
            "FlaxAutoModelForMaskedLM",
            "FlaxAutoModelForMultipleChoice",
            "FlaxAutoModelForNextSentencePrediction",
            "FlaxAutoModelForPreTraining",
            "FlaxAutoModelForQuestionAnswering",
            "FlaxAutoModelForSeq2SeqLM",
            "FlaxAutoModelForSequenceClassification",
            "FlaxAutoModelForSpeechSeq2Seq",
            "FlaxAutoModelForTokenClassification",
            "FlaxAutoModelForVision2Seq",
        ]
    )

    # Flax models structure

    _import_structure["models.bart"].extend(
        [
            "FlaxBartDecoderPreTrainedModel",
            "FlaxBartForCausalLM",
            "FlaxBartForConditionalGeneration",
            "FlaxBartForQuestionAnswering",
            "FlaxBartForSequenceClassification",
            "FlaxBartModel",
            "FlaxBartPreTrainedModel",
        ]
    )
    _import_structure["models.beit"].extend(
        [
            "FlaxBeitForImageClassification",
            "FlaxBeitForMaskedImageModeling",
            "FlaxBeitModel",
            "FlaxBeitPreTrainedModel",
        ]
    )

    _import_structure["models.bert"].extend(
        [
            "FlaxBertForCausalLM",
            "FlaxBertForMaskedLM",
            "FlaxBertForMultipleChoice",
            "FlaxBertForNextSentencePrediction",
            "FlaxBertForPreTraining",
            "FlaxBertForQuestionAnswering",
            "FlaxBertForSequenceClassification",
            "FlaxBertForTokenClassification",
            "FlaxBertModel",
            "FlaxBertPreTrainedModel",
        ]
    )
    _import_structure["models.big_bird"].extend(
        [
            "FlaxBigBirdForCausalLM",
            "FlaxBigBirdForMaskedLM",
            "FlaxBigBirdForMultipleChoice",
            "FlaxBigBirdForPreTraining",
            "FlaxBigBirdForQuestionAnswering",
            "FlaxBigBirdForSequenceClassification",
            "FlaxBigBirdForTokenClassification",
            "FlaxBigBirdModel",
            "FlaxBigBirdPreTrainedModel",
        ]
    )
    _import_structure["models.blenderbot"].extend(
        [
            "FlaxBlenderbotForConditionalGeneration",
            "FlaxBlenderbotModel",
            "FlaxBlenderbotPreTrainedModel",
        ]
    )
    _import_structure["models.blenderbot_small"].extend(
        [
            "FlaxBlenderbotSmallForConditionalGeneration",
            "FlaxBlenderbotSmallModel",
            "FlaxBlenderbotSmallPreTrainedModel",
        ]
    )
    _import_structure["models.bloom"].extend(
        [
            "FlaxBloomForCausalLM",
            "FlaxBloomModel",
            "FlaxBloomPreTrainedModel",
        ]
    )
    _import_structure["models.clip"].extend(
        [
            "FlaxCLIPModel",
            "FlaxCLIPPreTrainedModel",
            "FlaxCLIPTextModel",
            "FlaxCLIPTextPreTrainedModel",
            "FlaxCLIPTextModelWithProjection",
            "FlaxCLIPVisionModel",
            "FlaxCLIPVisionPreTrainedModel",
        ]
    )
    _import_structure["models.distilbert"].extend(
        [
            "FlaxDistilBertForMaskedLM",
            "FlaxDistilBertForMultipleChoice",
            "FlaxDistilBertForQuestionAnswering",
            "FlaxDistilBertForSequenceClassification",
            "FlaxDistilBertForTokenClassification",
            "FlaxDistilBertModel",
            "FlaxDistilBertPreTrainedModel",
        ]
    )
    _import_structure["models.electra"].extend(
        [
            "FlaxElectraForCausalLM",
            "FlaxElectraForMaskedLM",
            "FlaxElectraForMultipleChoice",
            "FlaxElectraForPreTraining",
            "FlaxElectraForQuestionAnswering",
            "FlaxElectraForSequenceClassification",
            "FlaxElectraForTokenClassification",
            "FlaxElectraModel",
            "FlaxElectraPreTrainedModel",
        ]
    )
    _import_structure["models.encoder_decoder"].append("FlaxEncoderDecoderModel")
    _import_structure["models.gpt2"].extend(["FlaxGPT2LMHeadModel", "FlaxGPT2Model", "FlaxGPT2PreTrainedModel"])
    _import_structure["models.gpt_neo"].extend(
        ["FlaxGPTNeoForCausalLM", "FlaxGPTNeoModel", "FlaxGPTNeoPreTrainedModel"]
    )
    _import_structure["models.gptj"].extend(["FlaxGPTJForCausalLM", "FlaxGPTJModel", "FlaxGPTJPreTrainedModel"])
    _import_structure["models.llama"].extend(["FlaxLlamaForCausalLM", "FlaxLlamaModel", "FlaxLlamaPreTrainedModel"])
    _import_structure["models.gemma"].extend(["FlaxGemmaForCausalLM", "FlaxGemmaModel", "FlaxGemmaPreTrainedModel"])
    _import_structure["models.longt5"].extend(
        [
            "FlaxLongT5ForConditionalGeneration",
            "FlaxLongT5Model",
            "FlaxLongT5PreTrainedModel",
        ]
    )
    _import_structure["models.marian"].extend(
        [
            "FlaxMarianModel",
            "FlaxMarianMTModel",
            "FlaxMarianPreTrainedModel",
        ]
    )
    _import_structure["models.mbart"].extend(
        [
            "FlaxMBartForConditionalGeneration",
            "FlaxMBartForQuestionAnswering",
            "FlaxMBartForSequenceClassification",
            "FlaxMBartModel",
            "FlaxMBartPreTrainedModel",
        ]
    )
    _import_structure["models.mistral"].extend(
        [
            "FlaxMistralForCausalLM",
            "FlaxMistralModel",
            "FlaxMistralPreTrainedModel",
        ]
    )
    _import_structure["models.mt5"].extend(["FlaxMT5EncoderModel", "FlaxMT5ForConditionalGeneration", "FlaxMT5Model"])
    _import_structure["models.opt"].extend(
        [
            "FlaxOPTForCausalLM",
            "FlaxOPTModel",
            "FlaxOPTPreTrainedModel",
        ]
    )
    _import_structure["models.pegasus"].extend(
        [
            "FlaxPegasusForConditionalGeneration",
            "FlaxPegasusModel",
            "FlaxPegasusPreTrainedModel",
        ]
    )
    _import_structure["models.regnet"].extend(
        [
            "FlaxRegNetForImageClassification",
            "FlaxRegNetModel",
            "FlaxRegNetPreTrainedModel",
        ]
    )
    _import_structure["models.resnet"].extend(
        [
            "FlaxResNetForImageClassification",
            "FlaxResNetModel",
            "FlaxResNetPreTrainedModel",
        ]
    )
    _import_structure["models.roberta"].extend(
        [
            "FlaxRobertaForCausalLM",
            "FlaxRobertaForMaskedLM",
            "FlaxRobertaForMultipleChoice",
            "FlaxRobertaForQuestionAnswering",
            "FlaxRobertaForSequenceClassification",
            "FlaxRobertaForTokenClassification",
            "FlaxRobertaModel",
            "FlaxRobertaPreTrainedModel",
        ]
    )
    _import_structure["models.roberta_prelayernorm"].extend(
        [
            "FlaxRobertaPreLayerNormForCausalLM",
            "FlaxRobertaPreLayerNormForMaskedLM",
            "FlaxRobertaPreLayerNormForMultipleChoice",
            "FlaxRobertaPreLayerNormForQuestionAnswering",
            "FlaxRobertaPreLayerNormForSequenceClassification",
            "FlaxRobertaPreLayerNormForTokenClassification",
            "FlaxRobertaPreLayerNormModel",
            "FlaxRobertaPreLayerNormPreTrainedModel",
        ]
    )
    _import_structure["models.roformer"].extend(
        [
            "FlaxRoFormerForMaskedLM",
            "FlaxRoFormerForMultipleChoice",
            "FlaxRoFormerForQuestionAnswering",
            "FlaxRoFormerForSequenceClassification",
            "FlaxRoFormerForTokenClassification",
            "FlaxRoFormerModel",
            "FlaxRoFormerPreTrainedModel",
        ]
    )
    _import_structure["models.speech_encoder_decoder"].append("FlaxSpeechEncoderDecoderModel")
    _import_structure["models.t5"].extend(
        [
            "FlaxT5EncoderModel",
            "FlaxT5ForConditionalGeneration",
            "FlaxT5Model",
            "FlaxT5PreTrainedModel",
        ]
    )
    _import_structure["models.vision_encoder_decoder"].append("FlaxVisionEncoderDecoderModel")
    _import_structure["models.vision_text_dual_encoder"].extend(["FlaxVisionTextDualEncoderModel"])
    _import_structure["models.vit"].extend(["FlaxViTForImageClassification", "FlaxViTModel", "FlaxViTPreTrainedModel"])
    _import_structure["models.wav2vec2"].extend(
        [
            "FlaxWav2Vec2ForCTC",
            "FlaxWav2Vec2ForPreTraining",
            "FlaxWav2Vec2Model",
            "FlaxWav2Vec2PreTrainedModel",
        ]
    )
    _import_structure["models.whisper"].extend(
        [
            "FlaxWhisperForConditionalGeneration",
            "FlaxWhisperModel",
            "FlaxWhisperPreTrainedModel",
            "FlaxWhisperForAudioClassification",
        ]
    )
    _import_structure["models.xglm"].extend(
        [
            "FlaxXGLMForCausalLM",
            "FlaxXGLMModel",
            "FlaxXGLMPreTrainedModel",
        ]
    )
    _import_structure["models.xlm_roberta"].extend(
        [
            "FlaxXLMRobertaForMaskedLM",
            "FlaxXLMRobertaForMultipleChoice",
            "FlaxXLMRobertaForQuestionAnswering",
            "FlaxXLMRobertaForSequenceClassification",
            "FlaxXLMRobertaForTokenClassification",
            "FlaxXLMRobertaModel",
            "FlaxXLMRobertaForCausalLM",
            "FlaxXLMRobertaPreTrainedModel",
        ]
    )


# Direct imports for type-checking
if TYPE_CHECKING:
    # Configuration
    # Agents
    from .agents import (
        Agent,
        CodeAgent,
        HfEngine,
        PipelineTool,
        ReactAgent,
        ReactCodeAgent,
        ReactJsonAgent,
        Tool,
        Toolbox,
        ToolCollection,
        launch_gradio_demo,
        load_tool,
    )
    from .configuration_utils import PretrainedConfig

    # Data
    from .data import (
        DataProcessor,
        InputExample,
        InputFeatures,
        SingleSentenceClassificationProcessor,
        SquadExample,
        SquadFeatures,
        SquadV1Processor,
        SquadV2Processor,
        glue_compute_metrics,
        glue_convert_examples_to_features,
        glue_output_modes,
        glue_processors,
        glue_tasks_num_labels,
        squad_convert_examples_to_features,
        xnli_compute_metrics,
        xnli_output_modes,
        xnli_processors,
        xnli_tasks_num_labels,
    )
    from .data.data_collator import (
        DataCollator,
        DataCollatorForLanguageModeling,
        DataCollatorForPermutationLanguageModeling,
        DataCollatorForSeq2Seq,
        DataCollatorForSOP,
        DataCollatorForTokenClassification,
        DataCollatorForWholeWordMask,
        DataCollatorWithPadding,
        DefaultDataCollator,
        default_data_collator,
    )
    from .feature_extraction_sequence_utils import SequenceFeatureExtractor

    # Feature Extractor
    from .feature_extraction_utils import BatchFeature, FeatureExtractionMixin

    # Generation
    from .generation import GenerationConfig, TextIteratorStreamer, TextStreamer, WatermarkingConfig
    from .hf_argparser import HfArgumentParser

    # Integrations
    from .integrations import (
        is_clearml_available,
        is_comet_available,
        is_dvclive_available,
        is_neptune_available,
        is_optuna_available,
        is_ray_available,
        is_ray_tune_available,
        is_sigopt_available,
        is_tensorboard_available,
        is_wandb_available,
    )

    # Model Cards
    from .modelcard import ModelCard

    # TF 2.0 <=> PyTorch conversion utilities
    from .modeling_tf_pytorch_utils import (
        convert_tf_weight_name_to_pt_weight_name,
        load_pytorch_checkpoint_in_tf2_model,
        load_pytorch_model_in_tf2_model,
        load_pytorch_weights_in_tf2_model,
        load_tf2_checkpoint_in_pytorch_model,
        load_tf2_model_in_pytorch_model,
        load_tf2_weights_in_pytorch_model,
    )
    from .models.albert import AlbertConfig
    from .models.align import (
        AlignConfig,
        AlignProcessor,
        AlignTextConfig,
        AlignVisionConfig,
    )
    from .models.altclip import (
        AltCLIPConfig,
        AltCLIPProcessor,
        AltCLIPTextConfig,
        AltCLIPVisionConfig,
    )
    from .models.audio_spectrogram_transformer import (
        ASTConfig,
        ASTFeatureExtractor,
    )
    from .models.auto import (
        CONFIG_MAPPING,
        FEATURE_EXTRACTOR_MAPPING,
        IMAGE_PROCESSOR_MAPPING,
        MODEL_NAMES_MAPPING,
        PROCESSOR_MAPPING,
        TOKENIZER_MAPPING,
        AutoConfig,
        AutoFeatureExtractor,
        AutoImageProcessor,
        AutoProcessor,
        AutoTokenizer,
    )
    from .models.autoformer import (
        AutoformerConfig,
    )
    from .models.bark import (
        BarkCoarseConfig,
        BarkConfig,
        BarkFineConfig,
        BarkProcessor,
        BarkSemanticConfig,
    )
    from .models.bart import BartConfig, BartTokenizer
    from .models.beit import BeitConfig
    from .models.bert import (
        BasicTokenizer,
        BertConfig,
        BertTokenizer,
        WordpieceTokenizer,
    )
    from .models.bert_generation import BertGenerationConfig
    from .models.bert_japanese import (
        BertJapaneseTokenizer,
        CharacterTokenizer,
        MecabTokenizer,
    )
    from .models.bertweet import BertweetTokenizer
    from .models.big_bird import BigBirdConfig
    from .models.bigbird_pegasus import (
        BigBirdPegasusConfig,
    )
    from .models.biogpt import (
        BioGptConfig,
        BioGptTokenizer,
    )
    from .models.bit import BitConfig
    from .models.blenderbot import (
        BlenderbotConfig,
        BlenderbotTokenizer,
    )
    from .models.blenderbot_small import (
        BlenderbotSmallConfig,
        BlenderbotSmallTokenizer,
    )
    from .models.blip import (
        BlipConfig,
        BlipProcessor,
        BlipTextConfig,
        BlipVisionConfig,
    )
    from .models.blip_2 import (
        Blip2Config,
        Blip2Processor,
        Blip2QFormerConfig,
        Blip2VisionConfig,
    )
    from .models.bloom import BloomConfig
    from .models.bridgetower import (
        BridgeTowerConfig,
        BridgeTowerProcessor,
        BridgeTowerTextConfig,
        BridgeTowerVisionConfig,
    )
    from .models.bros import (
        BrosConfig,
        BrosProcessor,
    )
    from .models.byt5 import ByT5Tokenizer
    from .models.camembert import (
        CamembertConfig,
    )
    from .models.canine import (
        CanineConfig,
        CanineTokenizer,
    )
    from .models.chinese_clip import (
        ChineseCLIPConfig,
        ChineseCLIPProcessor,
        ChineseCLIPTextConfig,
        ChineseCLIPVisionConfig,
    )
    from .models.clap import (
        ClapAudioConfig,
        ClapConfig,
        ClapProcessor,
        ClapTextConfig,
    )
    from .models.clip import (
        CLIPConfig,
        CLIPProcessor,
        CLIPTextConfig,
        CLIPTokenizer,
        CLIPVisionConfig,
    )
    from .models.clipseg import (
        CLIPSegConfig,
        CLIPSegProcessor,
        CLIPSegTextConfig,
        CLIPSegVisionConfig,
    )
    from .models.clvp import (
        ClvpConfig,
        ClvpDecoderConfig,
        ClvpEncoderConfig,
        ClvpFeatureExtractor,
        ClvpProcessor,
        ClvpTokenizer,
    )
    from .models.codegen import (
        CodeGenConfig,
        CodeGenTokenizer,
    )
    from .models.cohere import CohereConfig
    from .models.conditional_detr import (
        ConditionalDetrConfig,
    )
    from .models.convbert import (
        ConvBertConfig,
        ConvBertTokenizer,
    )
    from .models.convnext import ConvNextConfig
    from .models.convnextv2 import (
        ConvNextV2Config,
    )
    from .models.cpmant import (
        CpmAntConfig,
        CpmAntTokenizer,
    )
    from .models.ctrl import (
        CTRLConfig,
        CTRLTokenizer,
    )
    from .models.cvt import CvtConfig
    from .models.data2vec import (
        Data2VecAudioConfig,
        Data2VecTextConfig,
        Data2VecVisionConfig,
    )
    from .models.dbrx import DbrxConfig
    from .models.deberta import (
        DebertaConfig,
        DebertaTokenizer,
    )
    from .models.deberta_v2 import (
        DebertaV2Config,
    )
    from .models.decision_transformer import (
        DecisionTransformerConfig,
    )
    from .models.deformable_detr import (
        DeformableDetrConfig,
    )
    from .models.deit import DeiTConfig
    from .models.deprecated.deta import DetaConfig
    from .models.deprecated.efficientformer import (
        EfficientFormerConfig,
    )
    from .models.deprecated.ernie_m import ErnieMConfig
    from .models.deprecated.gptsan_japanese import (
        GPTSanJapaneseConfig,
        GPTSanJapaneseTokenizer,
    )
    from .models.deprecated.graphormer import GraphormerConfig
    from .models.deprecated.jukebox import (
        JukeboxConfig,
        JukeboxPriorConfig,
        JukeboxTokenizer,
        JukeboxVQVAEConfig,
    )
    from .models.deprecated.mctct import (
        MCTCTConfig,
        MCTCTFeatureExtractor,
        MCTCTProcessor,
    )
    from .models.deprecated.mega import MegaConfig
    from .models.deprecated.mmbt import MMBTConfig
    from .models.deprecated.nat import NatConfig
    from .models.deprecated.nezha import NezhaConfig
    from .models.deprecated.open_llama import (
        OpenLlamaConfig,
    )
    from .models.deprecated.qdqbert import QDQBertConfig
    from .models.deprecated.realm import (
        RealmConfig,
        RealmTokenizer,
    )
    from .models.deprecated.retribert import (
        RetriBertConfig,
        RetriBertTokenizer,
    )
    from .models.deprecated.speech_to_text_2 import (
        Speech2Text2Config,
        Speech2Text2Processor,
        Speech2Text2Tokenizer,
    )
    from .models.deprecated.tapex import TapexTokenizer
    from .models.deprecated.trajectory_transformer import (
        TrajectoryTransformerConfig,
    )
    from .models.deprecated.transfo_xl import (
        TransfoXLConfig,
        TransfoXLCorpus,
        TransfoXLTokenizer,
    )
    from .models.deprecated.tvlt import (
        TvltConfig,
        TvltFeatureExtractor,
        TvltProcessor,
    )
    from .models.deprecated.van import VanConfig
    from .models.deprecated.vit_hybrid import (
        ViTHybridConfig,
    )
    from .models.deprecated.xlm_prophetnet import (
        XLMProphetNetConfig,
    )
    from .models.depth_anything import DepthAnythingConfig
    from .models.detr import DetrConfig
    from .models.dinat import DinatConfig
    from .models.dinov2 import Dinov2Config
    from .models.distilbert import (
        DistilBertConfig,
        DistilBertTokenizer,
    )
    from .models.donut import (
        DonutProcessor,
        DonutSwinConfig,
    )
    from .models.dpr import (
        DPRConfig,
        DPRContextEncoderTokenizer,
        DPRQuestionEncoderTokenizer,
        DPRReaderOutput,
        DPRReaderTokenizer,
    )
    from .models.dpt import DPTConfig
    from .models.efficientnet import (
        EfficientNetConfig,
    )
    from .models.electra import (
        ElectraConfig,
        ElectraTokenizer,
    )
    from .models.encodec import (
        EncodecConfig,
        EncodecFeatureExtractor,
    )
    from .models.encoder_decoder import EncoderDecoderConfig
    from .models.ernie import ErnieConfig
    from .models.esm import EsmConfig, EsmTokenizer
    from .models.falcon import FalconConfig
    from .models.fastspeech2_conformer import (
        FastSpeech2ConformerConfig,
        FastSpeech2ConformerHifiGanConfig,
        FastSpeech2ConformerTokenizer,
        FastSpeech2ConformerWithHifiGanConfig,
    )
    from .models.flaubert import FlaubertConfig, FlaubertTokenizer
    from .models.flava import (
        FlavaConfig,
        FlavaImageCodebookConfig,
        FlavaImageConfig,
        FlavaMultimodalConfig,
        FlavaTextConfig,
    )
    from .models.fnet import FNetConfig
    from .models.focalnet import FocalNetConfig
    from .models.fsmt import (
        FSMTConfig,
        FSMTTokenizer,
    )
    from .models.funnel import (
        FunnelConfig,
        FunnelTokenizer,
    )
    from .models.fuyu import FuyuConfig
    from .models.gemma import GemmaConfig
    from .models.gemma2 import Gemma2Config
    from .models.git import (
        GitConfig,
        GitProcessor,
        GitVisionConfig,
    )
    from .models.glpn import GLPNConfig
    from .models.gpt2 import (
        GPT2Config,
        GPT2Tokenizer,
    )
    from .models.gpt_bigcode import (
        GPTBigCodeConfig,
    )
    from .models.gpt_neo import GPTNeoConfig
    from .models.gpt_neox import GPTNeoXConfig
    from .models.gpt_neox_japanese import (
        GPTNeoXJapaneseConfig,
    )
    from .models.gptj import GPTJConfig
    from .models.grounding_dino import (
        GroundingDinoConfig,
        GroundingDinoProcessor,
    )
    from .models.groupvit import (
        GroupViTConfig,
        GroupViTTextConfig,
        GroupViTVisionConfig,
    )
    from .models.herbert import HerbertTokenizer
    from .models.hubert import HubertConfig
    from .models.ibert import IBertConfig
    from .models.idefics import (
        IdeficsConfig,
    )
    from .models.idefics2 import Idefics2Config
    from .models.imagegpt import ImageGPTConfig
    from .models.informer import InformerConfig
    from .models.instructblip import (
        InstructBlipConfig,
        InstructBlipProcessor,
        InstructBlipQFormerConfig,
        InstructBlipVisionConfig,
    )
    from .models.instructblipvideo import (
        InstructBlipVideoConfig,
        InstructBlipVideoProcessor,
        InstructBlipVideoQFormerConfig,
        InstructBlipVideoVisionConfig,
    )
    from .models.jamba import JambaConfig
    from .models.jetmoe import JetMoeConfig
    from .models.kosmos2 import (
        Kosmos2Config,
        Kosmos2Processor,
    )
    from .models.kosmos2_5 import (
        Kosmos2_5Config,
        Kosmos2_5ImageProcessor,
        Kosmos2_5Processor,
    )
    from .models.layoutlm import (
        LayoutLMConfig,
        LayoutLMTokenizer,
    )
    from .models.layoutlmv2 import (
        LayoutLMv2Config,
        LayoutLMv2FeatureExtractor,
        LayoutLMv2ImageProcessor,
        LayoutLMv2Processor,
        LayoutLMv2Tokenizer,
    )
    from .models.layoutlmv3 import (
        LayoutLMv3Config,
        LayoutLMv3FeatureExtractor,
        LayoutLMv3ImageProcessor,
        LayoutLMv3Processor,
        LayoutLMv3Tokenizer,
    )
    from .models.layoutxlm import LayoutXLMProcessor
    from .models.led import LEDConfig, LEDTokenizer
    from .models.levit import LevitConfig
    from .models.lilt import LiltConfig
    from .models.llama import LlamaConfig
    from .models.llava import (
        LlavaConfig,
        LlavaProcessor,
    )
    from .models.llava_next import (
        LlavaNextConfig,
        LlavaNextProcessor,
    )
    from .models.llava_next_video import (
        LlavaNextVideoConfig,
        LlavaNextVideoProcessor,
    )
    from .models.longformer import (
        LongformerConfig,
        LongformerTokenizer,
    )
    from .models.longt5 import LongT5Config
    from .models.luke import (
        LukeConfig,
        LukeTokenizer,
    )
    from .models.lxmert import (
        LxmertConfig,
        LxmertTokenizer,
    )
    from .models.m2m_100 import M2M100Config
    from .models.mamba import MambaConfig
    from .models.marian import MarianConfig
    from .models.markuplm import (
        MarkupLMConfig,
        MarkupLMFeatureExtractor,
        MarkupLMProcessor,
        MarkupLMTokenizer,
    )
    from .models.mask2former import (
        Mask2FormerConfig,
    )
    from .models.maskformer import (
        MaskFormerConfig,
        MaskFormerSwinConfig,
    )
    from .models.mbart import MBartConfig
    from .models.megatron_bert import (
        MegatronBertConfig,
    )
    from .models.mgp_str import (
        MgpstrConfig,
        MgpstrProcessor,
        MgpstrTokenizer,
    )
    from .models.mistral import MistralConfig
    from .models.mixtral import MixtralConfig
    from .models.mobilebert import (
        MobileBertConfig,
        MobileBertTokenizer,
    )
    from .models.mobilenet_v1 import (
        MobileNetV1Config,
    )
    from .models.mobilenet_v2 import (
        MobileNetV2Config,
    )
    from .models.mobilevit import (
        MobileViTConfig,
    )
    from .models.mobilevitv2 import (
        MobileViTV2Config,
    )
    from .models.mpnet import (
        MPNetConfig,
        MPNetTokenizer,
    )
    from .models.mpt import MptConfig
    from .models.mra import MraConfig
    from .models.mt5 import MT5Config
    from .models.musicgen import (
        MusicgenConfig,
        MusicgenDecoderConfig,
    )
    from .models.musicgen_melody import (
        MusicgenMelodyConfig,
        MusicgenMelodyDecoderConfig,
    )
    from .models.mvp import MvpConfig, MvpTokenizer
    from .models.nllb_moe import NllbMoeConfig
    from .models.nougat import NougatProcessor
    from .models.nystromformer import (
        NystromformerConfig,
    )
    from .models.olmo import OlmoConfig
    from .models.oneformer import (
        OneFormerConfig,
        OneFormerProcessor,
    )
    from .models.openai import (
        OpenAIGPTConfig,
        OpenAIGPTTokenizer,
    )
    from .models.opt import OPTConfig
    from .models.owlv2 import (
        Owlv2Config,
        Owlv2Processor,
        Owlv2TextConfig,
        Owlv2VisionConfig,
    )
    from .models.owlvit import (
        OwlViTConfig,
        OwlViTProcessor,
        OwlViTTextConfig,
        OwlViTVisionConfig,
    )
    from .models.paligemma import (
        PaliGemmaConfig,
    )
    from .models.patchtsmixer import (
        PatchTSMixerConfig,
    )
    from .models.patchtst import PatchTSTConfig
    from .models.pegasus import (
        PegasusConfig,
        PegasusTokenizer,
    )
    from .models.pegasus_x import (
        PegasusXConfig,
    )
    from .models.perceiver import (
        PerceiverConfig,
        PerceiverTokenizer,
    )
    from .models.persimmon import (
        PersimmonConfig,
    )
    from .models.phi import PhiConfig
    from .models.phi3 import Phi3Config
    from .models.phobert import PhobertTokenizer
    from .models.pix2struct import (
        Pix2StructConfig,
        Pix2StructProcessor,
        Pix2StructTextConfig,
        Pix2StructVisionConfig,
    )
    from .models.plbart import PLBartConfig
    from .models.poolformer import (
        PoolFormerConfig,
    )
    from .models.pop2piano import (
        Pop2PianoConfig,
    )
    from .models.prophetnet import (
        ProphetNetConfig,
        ProphetNetTokenizer,
    )
    from .models.pvt import PvtConfig
    from .models.pvt_v2 import PvtV2Config
    from .models.qwen2 import Qwen2Config, Qwen2Tokenizer
    from .models.qwen2_moe import Qwen2MoeConfig
    from .models.rag import RagConfig, RagRetriever, RagTokenizer
    from .models.recurrent_gemma import RecurrentGemmaConfig
    from .models.reformer import ReformerConfig
    from .models.regnet import RegNetConfig
    from .models.rembert import RemBertConfig
    from .models.resnet import ResNetConfig
    from .models.roberta import (
        RobertaConfig,
        RobertaTokenizer,
    )
    from .models.roberta_prelayernorm import (
        RobertaPreLayerNormConfig,
    )
    from .models.roc_bert import (
        RoCBertConfig,
        RoCBertTokenizer,
    )
    from .models.roformer import (
        RoFormerConfig,
        RoFormerTokenizer,
    )
    from .models.rt_detr import (
        RTDetrConfig,
        RTDetrResNetConfig,
    )
    from .models.rwkv import RwkvConfig
    from .models.sam import (
        SamConfig,
        SamMaskDecoderConfig,
        SamProcessor,
        SamPromptEncoderConfig,
        SamVisionConfig,
    )
    from .models.seamless_m4t import (
        SeamlessM4TConfig,
        SeamlessM4TFeatureExtractor,
        SeamlessM4TProcessor,
    )
    from .models.seamless_m4t_v2 import (
        SeamlessM4Tv2Config,
    )
    from .models.segformer import SegformerConfig
    from .models.seggpt import SegGptConfig
    from .models.sew import SEWConfig
    from .models.sew_d import SEWDConfig
    from .models.siglip import (
        SiglipConfig,
        SiglipProcessor,
        SiglipTextConfig,
        SiglipVisionConfig,
    )
    from .models.speech_encoder_decoder import SpeechEncoderDecoderConfig
    from .models.speech_to_text import (
        Speech2TextConfig,
        Speech2TextFeatureExtractor,
        Speech2TextProcessor,
    )
    from .models.speecht5 import (
        SpeechT5Config,
        SpeechT5FeatureExtractor,
        SpeechT5HifiGanConfig,
        SpeechT5Processor,
    )
    from .models.splinter import (
        SplinterConfig,
        SplinterTokenizer,
    )
    from .models.squeezebert import (
        SqueezeBertConfig,
        SqueezeBertTokenizer,
    )
    from .models.stablelm import StableLmConfig
    from .models.starcoder2 import Starcoder2Config
    from .models.superpoint import SuperPointConfig
    from .models.swiftformer import (
        SwiftFormerConfig,
    )
    from .models.swin import SwinConfig
    from .models.swin2sr import Swin2SRConfig
    from .models.swinv2 import Swinv2Config
    from .models.switch_transformers import (
        SwitchTransformersConfig,
    )
    from .models.t5 import T5Config
    from .models.table_transformer import (
        TableTransformerConfig,
    )
    from .models.tapas import (
        TapasConfig,
        TapasTokenizer,
    )
    from .models.time_series_transformer import (
        TimeSeriesTransformerConfig,
    )
    from .models.timesformer import (
        TimesformerConfig,
    )
    from .models.timm_backbone import TimmBackboneConfig
    from .models.trocr import (
        TrOCRConfig,
        TrOCRProcessor,
    )
    from .models.tvp import (
        TvpConfig,
        TvpProcessor,
    )
    from .models.udop import UdopConfig, UdopProcessor
    from .models.umt5 import UMT5Config
    from .models.unispeech import (
        UniSpeechConfig,
    )
    from .models.unispeech_sat import (
        UniSpeechSatConfig,
    )
    from .models.univnet import (
        UnivNetConfig,
        UnivNetFeatureExtractor,
    )
    from .models.upernet import UperNetConfig
    from .models.video_llava import VideoLlavaConfig
    from .models.videomae import VideoMAEConfig
    from .models.vilt import (
        ViltConfig,
        ViltFeatureExtractor,
        ViltImageProcessor,
        ViltProcessor,
    )
    from .models.vipllava import (
        VipLlavaConfig,
    )
    from .models.vision_encoder_decoder import VisionEncoderDecoderConfig
    from .models.vision_text_dual_encoder import (
        VisionTextDualEncoderConfig,
        VisionTextDualEncoderProcessor,
    )
    from .models.visual_bert import (
        VisualBertConfig,
    )
    from .models.vit import ViTConfig
    from .models.vit_mae import ViTMAEConfig
    from .models.vit_msn import ViTMSNConfig
    from .models.vitdet import VitDetConfig
    from .models.vitmatte import VitMatteConfig
    from .models.vits import (
        VitsConfig,
        VitsTokenizer,
    )
    from .models.vivit import VivitConfig
    from .models.wav2vec2 import (
        Wav2Vec2Config,
        Wav2Vec2CTCTokenizer,
        Wav2Vec2FeatureExtractor,
        Wav2Vec2Processor,
        Wav2Vec2Tokenizer,
    )
    from .models.wav2vec2_bert import (
        Wav2Vec2BertConfig,
        Wav2Vec2BertProcessor,
    )
    from .models.wav2vec2_conformer import (
        Wav2Vec2ConformerConfig,
    )
    from .models.wav2vec2_phoneme import Wav2Vec2PhonemeCTCTokenizer
    from .models.wav2vec2_with_lm import Wav2Vec2ProcessorWithLM
    from .models.wavlm import WavLMConfig
    from .models.whisper import (
        WhisperConfig,
        WhisperFeatureExtractor,
        WhisperProcessor,
        WhisperTokenizer,
    )
    from .models.x_clip import (
        XCLIPConfig,
        XCLIPProcessor,
        XCLIPTextConfig,
        XCLIPVisionConfig,
    )
    from .models.xglm import XGLMConfig
    from .models.xlm import XLMConfig, XLMTokenizer
    from .models.xlm_roberta import (
        XLMRobertaConfig,
    )
    from .models.xlm_roberta_xl import (
        XLMRobertaXLConfig,
    )
    from .models.xlnet import XLNetConfig
    from .models.xmod import XmodConfig
    from .models.yolos import YolosConfig
    from .models.yoso import YosoConfig

    # Pipelines
    from .pipelines import (
        AudioClassificationPipeline,
        AutomaticSpeechRecognitionPipeline,
        CsvPipelineDataFormat,
        DepthEstimationPipeline,
        DocumentQuestionAnsweringPipeline,
        FeatureExtractionPipeline,
        FillMaskPipeline,
        ImageClassificationPipeline,
        ImageFeatureExtractionPipeline,
        ImageSegmentationPipeline,
        ImageToImagePipeline,
        ImageToTextPipeline,
        JsonPipelineDataFormat,
        MaskGenerationPipeline,
        NerPipeline,
        ObjectDetectionPipeline,
        PipedPipelineDataFormat,
        Pipeline,
        PipelineDataFormat,
        QuestionAnsweringPipeline,
        SummarizationPipeline,
        TableQuestionAnsweringPipeline,
        Text2TextGenerationPipeline,
        TextClassificationPipeline,
        TextGenerationPipeline,
        TextToAudioPipeline,
        TokenClassificationPipeline,
        TranslationPipeline,
        VideoClassificationPipeline,
        VisualQuestionAnsweringPipeline,
        ZeroShotAudioClassificationPipeline,
        ZeroShotClassificationPipeline,
        ZeroShotImageClassificationPipeline,
        ZeroShotObjectDetectionPipeline,
        pipeline,
    )
    from .processing_utils import ProcessorMixin

    # Tokenization
    from .tokenization_utils import PreTrainedTokenizer
    from .tokenization_utils_base import (
        AddedToken,
        BatchEncoding,
        CharSpan,
        PreTrainedTokenizerBase,
        SpecialTokensMixin,
        TokenSpan,
    )

    # Trainer
    from .trainer_callback import (
        DefaultFlowCallback,
        EarlyStoppingCallback,
        PrinterCallback,
        ProgressCallback,
        TrainerCallback,
        TrainerControl,
        TrainerState,
    )
    from .trainer_utils import (
        EvalPrediction,
        IntervalStrategy,
        SchedulerType,
        enable_full_determinism,
        set_seed,
    )
    from .training_args import TrainingArguments
    from .training_args_seq2seq import Seq2SeqTrainingArguments
    from .training_args_tf import TFTrainingArguments

    # Files and general utilities
    from .utils import (
        CONFIG_NAME,
        MODEL_CARD_NAME,
        PYTORCH_PRETRAINED_BERT_CACHE,
        PYTORCH_TRANSFORMERS_CACHE,
        SPIECE_UNDERLINE,
        TF2_WEIGHTS_NAME,
        TF_WEIGHTS_NAME,
        TRANSFORMERS_CACHE,
        WEIGHTS_NAME,
        TensorType,
        add_end_docstrings,
        add_start_docstrings,
        is_apex_available,
        is_av_available,
        is_bitsandbytes_available,
        is_datasets_available,
        is_decord_available,
        is_faiss_available,
        is_flax_available,
        is_keras_nlp_available,
        is_phonemizer_available,
        is_psutil_available,
        is_py3nvml_available,
        is_pyctcdecode_available,
        is_sacremoses_available,
        is_safetensors_available,
        is_scipy_available,
        is_sentencepiece_available,
        is_sklearn_available,
        is_speech_available,
        is_tensorflow_text_available,
        is_tf_available,
        is_timm_available,
        is_tokenizers_available,
        is_torch_available,
        is_torch_mlu_available,
        is_torch_neuroncore_available,
        is_torch_npu_available,
        is_torch_tpu_available,
        is_torch_xla_available,
        is_torch_xpu_available,
        is_torchvision_available,
        is_vision_available,
        logging,
    )

    # bitsandbytes config
    from .utils.quantization_config import (
        AqlmConfig,
        AwqConfig,
        BitsAndBytesConfig,
        EetqConfig,
        GPTQConfig,
        HqqConfig,
        QuantoConfig,
    )

    try:
        if not is_sentencepiece_available():
            raise OptionalDependencyNotAvailable()
    except OptionalDependencyNotAvailable:
        from .utils.dummy_sentencepiece_objects import *
    else:
        from .models.albert import AlbertTokenizer
        from .models.barthez import BarthezTokenizer
        from .models.bartpho import BartphoTokenizer
        from .models.bert_generation import BertGenerationTokenizer
        from .models.big_bird import BigBirdTokenizer
        from .models.camembert import CamembertTokenizer
        from .models.code_llama import CodeLlamaTokenizer
        from .models.cpm import CpmTokenizer
        from .models.deberta_v2 import DebertaV2Tokenizer
        from .models.deprecated.ernie_m import ErnieMTokenizer
        from .models.deprecated.xlm_prophetnet import XLMProphetNetTokenizer
        from .models.fnet import FNetTokenizer
        from .models.gemma import GemmaTokenizer
        from .models.gpt_sw3 import GPTSw3Tokenizer
        from .models.layoutxlm import LayoutXLMTokenizer
        from .models.llama import LlamaTokenizer
        from .models.m2m_100 import M2M100Tokenizer
        from .models.marian import MarianTokenizer
        from .models.mbart import MBart50Tokenizer, MBartTokenizer
        from .models.mluke import MLukeTokenizer
        from .models.mt5 import MT5Tokenizer
        from .models.nllb import NllbTokenizer
        from .models.pegasus import PegasusTokenizer
        from .models.plbart import PLBartTokenizer
        from .models.reformer import ReformerTokenizer
        from .models.rembert import RemBertTokenizer
        from .models.seamless_m4t import SeamlessM4TTokenizer
        from .models.siglip import SiglipTokenizer
        from .models.speech_to_text import Speech2TextTokenizer
        from .models.speecht5 import SpeechT5Tokenizer
        from .models.t5 import T5Tokenizer
        from .models.udop import UdopTokenizer
        from .models.xglm import XGLMTokenizer
        from .models.xlm_roberta import XLMRobertaTokenizer
        from .models.xlnet import XLNetTokenizer

    try:
        if not is_tokenizers_available():
            raise OptionalDependencyNotAvailable()
    except OptionalDependencyNotAvailable:
        from .utils.dummy_tokenizers_objects import *
    else:
        # Fast tokenizers imports
        from .models.albert import AlbertTokenizerFast
        from .models.bart import BartTokenizerFast
        from .models.barthez import BarthezTokenizerFast
        from .models.bert import BertTokenizerFast
        from .models.big_bird import BigBirdTokenizerFast
        from .models.blenderbot import BlenderbotTokenizerFast
        from .models.blenderbot_small import BlenderbotSmallTokenizerFast
        from .models.bloom import BloomTokenizerFast
        from .models.camembert import CamembertTokenizerFast
        from .models.clip import CLIPTokenizerFast
        from .models.code_llama import CodeLlamaTokenizerFast
        from .models.codegen import CodeGenTokenizerFast
        from .models.cohere import CohereTokenizerFast
        from .models.convbert import ConvBertTokenizerFast
        from .models.cpm import CpmTokenizerFast
        from .models.deberta import DebertaTokenizerFast
        from .models.deberta_v2 import DebertaV2TokenizerFast
        from .models.deprecated.realm import RealmTokenizerFast
        from .models.deprecated.retribert import RetriBertTokenizerFast
        from .models.distilbert import DistilBertTokenizerFast
        from .models.dpr import (
            DPRContextEncoderTokenizerFast,
            DPRQuestionEncoderTokenizerFast,
            DPRReaderTokenizerFast,
        )
        from .models.electra import ElectraTokenizerFast
        from .models.fnet import FNetTokenizerFast
        from .models.funnel import FunnelTokenizerFast
        from .models.gemma import GemmaTokenizerFast
        from .models.gpt2 import GPT2TokenizerFast
        from .models.gpt_neox import GPTNeoXTokenizerFast
        from .models.gpt_neox_japanese import GPTNeoXJapaneseTokenizer
        from .models.herbert import HerbertTokenizerFast
        from .models.layoutlm import LayoutLMTokenizerFast
        from .models.layoutlmv2 import LayoutLMv2TokenizerFast
        from .models.layoutlmv3 import LayoutLMv3TokenizerFast
        from .models.layoutxlm import LayoutXLMTokenizerFast
        from .models.led import LEDTokenizerFast
        from .models.llama import LlamaTokenizerFast
        from .models.longformer import LongformerTokenizerFast
        from .models.lxmert import LxmertTokenizerFast
        from .models.markuplm import MarkupLMTokenizerFast
        from .models.mbart import MBartTokenizerFast
        from .models.mbart50 import MBart50TokenizerFast
        from .models.mobilebert import MobileBertTokenizerFast
        from .models.mpnet import MPNetTokenizerFast
        from .models.mt5 import MT5TokenizerFast
        from .models.mvp import MvpTokenizerFast
        from .models.nllb import NllbTokenizerFast
        from .models.nougat import NougatTokenizerFast
        from .models.openai import OpenAIGPTTokenizerFast
        from .models.pegasus import PegasusTokenizerFast
        from .models.qwen2 import Qwen2TokenizerFast
        from .models.reformer import ReformerTokenizerFast
        from .models.rembert import RemBertTokenizerFast
        from .models.roberta import RobertaTokenizerFast
        from .models.roformer import RoFormerTokenizerFast
        from .models.seamless_m4t import SeamlessM4TTokenizerFast
        from .models.splinter import SplinterTokenizerFast
        from .models.squeezebert import SqueezeBertTokenizerFast
        from .models.t5 import T5TokenizerFast
        from .models.udop import UdopTokenizerFast
        from .models.whisper import WhisperTokenizerFast
        from .models.xglm import XGLMTokenizerFast
        from .models.xlm_roberta import XLMRobertaTokenizerFast
        from .models.xlnet import XLNetTokenizerFast
        from .tokenization_utils_fast import PreTrainedTokenizerFast

    try:
        if not (is_sentencepiece_available() and is_tokenizers_available()):
            raise OptionalDependencyNotAvailable()
    except OptionalDependencyNotAvailable:
        from .utils.dummies_sentencepiece_and_tokenizers_objects import *
    else:
        from .convert_slow_tokenizer import (
            SLOW_TO_FAST_CONVERTERS,
            convert_slow_tokenizer,
        )

    try:
        if not is_tensorflow_text_available():
            raise OptionalDependencyNotAvailable()
    except OptionalDependencyNotAvailable:
        from .utils.dummy_tensorflow_text_objects import *
    else:
        from .models.bert import TFBertTokenizer

    try:
        if not is_keras_nlp_available():
            raise OptionalDependencyNotAvailable()
    except OptionalDependencyNotAvailable:
        from .utils.dummy_keras_nlp_objects import *
    else:
        from .models.gpt2 import TFGPT2Tokenizer

    try:
        if not is_vision_available():
            raise OptionalDependencyNotAvailable()
    except OptionalDependencyNotAvailable:
        from .utils.dummy_vision_objects import *
    else:
        from .image_processing_base import ImageProcessingMixin
        from .image_processing_utils import BaseImageProcessor
        from .image_utils import ImageFeatureExtractionMixin
        from .models.beit import BeitFeatureExtractor, BeitImageProcessor
        from .models.bit import BitImageProcessor
        from .models.blip import BlipImageProcessor
        from .models.bridgetower import BridgeTowerImageProcessor
        from .models.chinese_clip import (
            ChineseCLIPFeatureExtractor,
            ChineseCLIPImageProcessor,
        )
        from .models.clip import CLIPFeatureExtractor, CLIPImageProcessor
        from .models.conditional_detr import (
            ConditionalDetrFeatureExtractor,
            ConditionalDetrImageProcessor,
        )
        from .models.convnext import ConvNextFeatureExtractor, ConvNextImageProcessor
        from .models.deformable_detr import (
            DeformableDetrFeatureExtractor,
            DeformableDetrImageProcessor,
        )
        from .models.deit import DeiTFeatureExtractor, DeiTImageProcessor
        from .models.deprecated.deta import DetaImageProcessor
        from .models.deprecated.efficientformer import EfficientFormerImageProcessor
        from .models.deprecated.tvlt import TvltImageProcessor
        from .models.deprecated.vit_hybrid import ViTHybridImageProcessor
        from .models.detr import DetrFeatureExtractor, DetrImageProcessor
        from .models.donut import DonutFeatureExtractor, DonutImageProcessor
        from .models.dpt import DPTFeatureExtractor, DPTImageProcessor
        from .models.efficientnet import EfficientNetImageProcessor
        from .models.flava import (
            FlavaFeatureExtractor,
            FlavaImageProcessor,
            FlavaProcessor,
        )
        from .models.fuyu import FuyuImageProcessor, FuyuProcessor
        from .models.glpn import GLPNFeatureExtractor, GLPNImageProcessor
        from .models.grounding_dino import GroundingDinoImageProcessor
        from .models.idefics import IdeficsImageProcessor
        from .models.idefics2 import Idefics2ImageProcessor
        from .models.imagegpt import ImageGPTFeatureExtractor, ImageGPTImageProcessor
<<<<<<< HEAD
        from .models.kosmos2_5 import Kosmos2_5ImageProcessor, Kosmos2_5Processor
=======
        from .models.instructblipvideo import InstructBlipVideoImageProcessor
>>>>>>> e6550295
        from .models.layoutlmv2 import (
            LayoutLMv2FeatureExtractor,
            LayoutLMv2ImageProcessor,
        )
        from .models.layoutlmv3 import (
            LayoutLMv3FeatureExtractor,
            LayoutLMv3ImageProcessor,
        )
        from .models.levit import LevitFeatureExtractor, LevitImageProcessor
        from .models.llava_next import LlavaNextImageProcessor
        from .models.llava_next_video import LlavaNextVideoImageProcessor
        from .models.mask2former import Mask2FormerImageProcessor
        from .models.maskformer import (
            MaskFormerFeatureExtractor,
            MaskFormerImageProcessor,
        )
        from .models.mobilenet_v1 import (
            MobileNetV1FeatureExtractor,
            MobileNetV1ImageProcessor,
        )
        from .models.mobilenet_v2 import (
            MobileNetV2FeatureExtractor,
            MobileNetV2ImageProcessor,
        )
        from .models.mobilevit import MobileViTFeatureExtractor, MobileViTImageProcessor
        from .models.nougat import NougatImageProcessor
        from .models.oneformer import OneFormerImageProcessor
        from .models.owlv2 import Owlv2ImageProcessor
        from .models.owlvit import OwlViTFeatureExtractor, OwlViTImageProcessor
        from .models.perceiver import PerceiverFeatureExtractor, PerceiverImageProcessor
        from .models.pix2struct import Pix2StructImageProcessor
        from .models.poolformer import (
            PoolFormerFeatureExtractor,
            PoolFormerImageProcessor,
        )
        from .models.pvt import PvtImageProcessor
        from .models.rt_detr import RTDetrImageProcessor
        from .models.sam import SamImageProcessor
        from .models.segformer import SegformerFeatureExtractor, SegformerImageProcessor
        from .models.seggpt import SegGptImageProcessor
        from .models.siglip import SiglipImageProcessor
        from .models.superpoint import SuperPointImageProcessor
        from .models.swin2sr import Swin2SRImageProcessor
        from .models.tvp import TvpImageProcessor
        from .models.video_llava import VideoLlavaImageProcessor
        from .models.videomae import VideoMAEFeatureExtractor, VideoMAEImageProcessor
        from .models.vilt import ViltFeatureExtractor, ViltImageProcessor, ViltProcessor
        from .models.vit import ViTFeatureExtractor, ViTImageProcessor
        from .models.vitmatte import VitMatteImageProcessor
        from .models.vivit import VivitImageProcessor
        from .models.yolos import YolosFeatureExtractor, YolosImageProcessor

    try:
        if not is_torchvision_available():
            raise OptionalDependencyNotAvailable()
    except OptionalDependencyNotAvailable:
        from .utils.dummy_torchvision_objects import *
    else:
        from .image_processing_utils_fast import BaseImageProcessorFast
        from .models.vit import ViTImageProcessorFast

    # Modeling
    try:
        if not is_torch_available():
            raise OptionalDependencyNotAvailable()
    except OptionalDependencyNotAvailable:
        from .utils.dummy_pt_objects import *
    else:
        # Benchmarks
        from .benchmark.benchmark import PyTorchBenchmark
        from .benchmark.benchmark_args import PyTorchBenchmarkArguments
        from .cache_utils import (
            Cache,
            CacheConfig,
            DynamicCache,
            HQQQuantizedCache,
            QuantizedCache,
            QuantizedCacheConfig,
            QuantoQuantizedCache,
            SinkCache,
            StaticCache,
        )
        from .data.datasets import (
            GlueDataset,
            GlueDataTrainingArguments,
            LineByLineTextDataset,
            LineByLineWithRefDataset,
            LineByLineWithSOPTextDataset,
            SquadDataset,
            SquadDataTrainingArguments,
            TextDataset,
            TextDatasetForNextSentencePrediction,
        )
        from .generation import (
            AlternatingCodebooksLogitsProcessor,
            BeamScorer,
            BeamSearchScorer,
            ClassifierFreeGuidanceLogitsProcessor,
            ConstrainedBeamSearchScorer,
            Constraint,
            ConstraintListState,
            DisjunctiveConstraint,
            EncoderNoRepeatNGramLogitsProcessor,
            EncoderRepetitionPenaltyLogitsProcessor,
            EosTokenCriteria,
            EpsilonLogitsWarper,
            EtaLogitsWarper,
            ExponentialDecayLengthPenalty,
            ForcedBOSTokenLogitsProcessor,
            ForcedEOSTokenLogitsProcessor,
            ForceTokensLogitsProcessor,
            GenerationMixin,
            HammingDiversityLogitsProcessor,
            InfNanRemoveLogitsProcessor,
            LogitNormalization,
            LogitsProcessor,
            LogitsProcessorList,
            LogitsWarper,
            MaxLengthCriteria,
            MaxTimeCriteria,
            MinLengthLogitsProcessor,
            MinNewTokensLengthLogitsProcessor,
            MinPLogitsWarper,
            NoBadWordsLogitsProcessor,
            NoRepeatNGramLogitsProcessor,
            PhrasalConstraint,
            PrefixConstrainedLogitsProcessor,
            RepetitionPenaltyLogitsProcessor,
            SequenceBiasLogitsProcessor,
            StoppingCriteria,
            StoppingCriteriaList,
            StopStringCriteria,
            SuppressTokensAtBeginLogitsProcessor,
            SuppressTokensLogitsProcessor,
            TemperatureLogitsWarper,
            TopKLogitsWarper,
            TopPLogitsWarper,
            TypicalLogitsWarper,
            UnbatchedClassifierFreeGuidanceLogitsProcessor,
            WatermarkDetector,
            WatermarkLogitsProcessor,
            WhisperTimeStampLogitsProcessor,
        )
        from .modeling_utils import PreTrainedModel
        from .models.albert import (
            AlbertForMaskedLM,
            AlbertForMultipleChoice,
            AlbertForPreTraining,
            AlbertForQuestionAnswering,
            AlbertForSequenceClassification,
            AlbertForTokenClassification,
            AlbertModel,
            AlbertPreTrainedModel,
            load_tf_weights_in_albert,
        )
        from .models.align import (
            AlignModel,
            AlignPreTrainedModel,
            AlignTextModel,
            AlignVisionModel,
        )
        from .models.altclip import (
            AltCLIPModel,
            AltCLIPPreTrainedModel,
            AltCLIPTextModel,
            AltCLIPVisionModel,
        )
        from .models.audio_spectrogram_transformer import (
            ASTForAudioClassification,
            ASTModel,
            ASTPreTrainedModel,
        )
        from .models.auto import (
            MODEL_FOR_AUDIO_CLASSIFICATION_MAPPING,
            MODEL_FOR_AUDIO_FRAME_CLASSIFICATION_MAPPING,
            MODEL_FOR_AUDIO_XVECTOR_MAPPING,
            MODEL_FOR_BACKBONE_MAPPING,
            MODEL_FOR_CAUSAL_IMAGE_MODELING_MAPPING,
            MODEL_FOR_CAUSAL_LM_MAPPING,
            MODEL_FOR_CTC_MAPPING,
            MODEL_FOR_DEPTH_ESTIMATION_MAPPING,
            MODEL_FOR_DOCUMENT_QUESTION_ANSWERING_MAPPING,
            MODEL_FOR_IMAGE_CLASSIFICATION_MAPPING,
            MODEL_FOR_IMAGE_MAPPING,
            MODEL_FOR_IMAGE_SEGMENTATION_MAPPING,
            MODEL_FOR_IMAGE_TO_IMAGE_MAPPING,
            MODEL_FOR_INSTANCE_SEGMENTATION_MAPPING,
            MODEL_FOR_KEYPOINT_DETECTION_MAPPING,
            MODEL_FOR_MASK_GENERATION_MAPPING,
            MODEL_FOR_MASKED_IMAGE_MODELING_MAPPING,
            MODEL_FOR_MASKED_LM_MAPPING,
            MODEL_FOR_MULTIPLE_CHOICE_MAPPING,
            MODEL_FOR_NEXT_SENTENCE_PREDICTION_MAPPING,
            MODEL_FOR_OBJECT_DETECTION_MAPPING,
            MODEL_FOR_PRETRAINING_MAPPING,
            MODEL_FOR_QUESTION_ANSWERING_MAPPING,
            MODEL_FOR_SEMANTIC_SEGMENTATION_MAPPING,
            MODEL_FOR_SEQ_TO_SEQ_CAUSAL_LM_MAPPING,
            MODEL_FOR_SEQUENCE_CLASSIFICATION_MAPPING,
            MODEL_FOR_SPEECH_SEQ_2_SEQ_MAPPING,
            MODEL_FOR_TABLE_QUESTION_ANSWERING_MAPPING,
            MODEL_FOR_TEXT_ENCODING_MAPPING,
            MODEL_FOR_TEXT_TO_SPECTROGRAM_MAPPING,
            MODEL_FOR_TEXT_TO_WAVEFORM_MAPPING,
            MODEL_FOR_TIME_SERIES_CLASSIFICATION_MAPPING,
            MODEL_FOR_TIME_SERIES_REGRESSION_MAPPING,
            MODEL_FOR_TOKEN_CLASSIFICATION_MAPPING,
            MODEL_FOR_UNIVERSAL_SEGMENTATION_MAPPING,
            MODEL_FOR_VIDEO_CLASSIFICATION_MAPPING,
            MODEL_FOR_VISION_2_SEQ_MAPPING,
            MODEL_FOR_VISUAL_QUESTION_ANSWERING_MAPPING,
            MODEL_FOR_ZERO_SHOT_IMAGE_CLASSIFICATION_MAPPING,
            MODEL_FOR_ZERO_SHOT_OBJECT_DETECTION_MAPPING,
            MODEL_MAPPING,
            MODEL_WITH_LM_HEAD_MAPPING,
            AutoBackbone,
            AutoModel,
            AutoModelForAudioClassification,
            AutoModelForAudioFrameClassification,
            AutoModelForAudioXVector,
            AutoModelForCausalLM,
            AutoModelForCTC,
            AutoModelForDepthEstimation,
            AutoModelForDocumentQuestionAnswering,
            AutoModelForImageClassification,
            AutoModelForImageSegmentation,
            AutoModelForImageToImage,
            AutoModelForInstanceSegmentation,
            AutoModelForKeypointDetection,
            AutoModelForMaskedImageModeling,
            AutoModelForMaskedLM,
            AutoModelForMaskGeneration,
            AutoModelForMultipleChoice,
            AutoModelForNextSentencePrediction,
            AutoModelForObjectDetection,
            AutoModelForPreTraining,
            AutoModelForQuestionAnswering,
            AutoModelForSemanticSegmentation,
            AutoModelForSeq2SeqLM,
            AutoModelForSequenceClassification,
            AutoModelForSpeechSeq2Seq,
            AutoModelForTableQuestionAnswering,
            AutoModelForTextEncoding,
            AutoModelForTextToSpectrogram,
            AutoModelForTextToWaveform,
            AutoModelForTokenClassification,
            AutoModelForUniversalSegmentation,
            AutoModelForVideoClassification,
            AutoModelForVision2Seq,
            AutoModelForVisualQuestionAnswering,
            AutoModelForZeroShotImageClassification,
            AutoModelForZeroShotObjectDetection,
            AutoModelWithLMHead,
        )
        from .models.autoformer import (
            AutoformerForPrediction,
            AutoformerModel,
            AutoformerPreTrainedModel,
        )
        from .models.bark import (
            BarkCausalModel,
            BarkCoarseModel,
            BarkFineModel,
            BarkModel,
            BarkPreTrainedModel,
            BarkSemanticModel,
        )
        from .models.bart import (
            BartForCausalLM,
            BartForConditionalGeneration,
            BartForQuestionAnswering,
            BartForSequenceClassification,
            BartModel,
            BartPreTrainedModel,
            BartPretrainedModel,
            PretrainedBartModel,
        )
        from .models.beit import (
            BeitBackbone,
            BeitForImageClassification,
            BeitForMaskedImageModeling,
            BeitForSemanticSegmentation,
            BeitModel,
            BeitPreTrainedModel,
        )
        from .models.bert import (
            BertForMaskedLM,
            BertForMultipleChoice,
            BertForNextSentencePrediction,
            BertForPreTraining,
            BertForQuestionAnswering,
            BertForSequenceClassification,
            BertForTokenClassification,
            BertLayer,
            BertLMHeadModel,
            BertModel,
            BertPreTrainedModel,
            load_tf_weights_in_bert,
        )
        from .models.bert_generation import (
            BertGenerationDecoder,
            BertGenerationEncoder,
            BertGenerationPreTrainedModel,
            load_tf_weights_in_bert_generation,
        )
        from .models.big_bird import (
            BigBirdForCausalLM,
            BigBirdForMaskedLM,
            BigBirdForMultipleChoice,
            BigBirdForPreTraining,
            BigBirdForQuestionAnswering,
            BigBirdForSequenceClassification,
            BigBirdForTokenClassification,
            BigBirdLayer,
            BigBirdModel,
            BigBirdPreTrainedModel,
            load_tf_weights_in_big_bird,
        )
        from .models.bigbird_pegasus import (
            BigBirdPegasusForCausalLM,
            BigBirdPegasusForConditionalGeneration,
            BigBirdPegasusForQuestionAnswering,
            BigBirdPegasusForSequenceClassification,
            BigBirdPegasusModel,
            BigBirdPegasusPreTrainedModel,
        )
        from .models.biogpt import (
            BioGptForCausalLM,
            BioGptForSequenceClassification,
            BioGptForTokenClassification,
            BioGptModel,
            BioGptPreTrainedModel,
        )
        from .models.bit import (
            BitBackbone,
            BitForImageClassification,
            BitModel,
            BitPreTrainedModel,
        )
        from .models.blenderbot import (
            BlenderbotForCausalLM,
            BlenderbotForConditionalGeneration,
            BlenderbotModel,
            BlenderbotPreTrainedModel,
        )
        from .models.blenderbot_small import (
            BlenderbotSmallForCausalLM,
            BlenderbotSmallForConditionalGeneration,
            BlenderbotSmallModel,
            BlenderbotSmallPreTrainedModel,
        )
        from .models.blip import (
            BlipForConditionalGeneration,
            BlipForImageTextRetrieval,
            BlipForQuestionAnswering,
            BlipModel,
            BlipPreTrainedModel,
            BlipTextModel,
            BlipVisionModel,
        )
        from .models.blip_2 import (
            Blip2ForConditionalGeneration,
            Blip2Model,
            Blip2PreTrainedModel,
            Blip2QFormerModel,
            Blip2VisionModel,
        )
        from .models.bloom import (
            BloomForCausalLM,
            BloomForQuestionAnswering,
            BloomForSequenceClassification,
            BloomForTokenClassification,
            BloomModel,
            BloomPreTrainedModel,
        )
        from .models.bridgetower import (
            BridgeTowerForContrastiveLearning,
            BridgeTowerForImageAndTextRetrieval,
            BridgeTowerForMaskedLM,
            BridgeTowerModel,
            BridgeTowerPreTrainedModel,
        )
        from .models.bros import (
            BrosForTokenClassification,
            BrosModel,
            BrosPreTrainedModel,
            BrosProcessor,
            BrosSpadeEEForTokenClassification,
            BrosSpadeELForTokenClassification,
        )
        from .models.camembert import (
            CamembertForCausalLM,
            CamembertForMaskedLM,
            CamembertForMultipleChoice,
            CamembertForQuestionAnswering,
            CamembertForSequenceClassification,
            CamembertForTokenClassification,
            CamembertModel,
            CamembertPreTrainedModel,
        )
        from .models.canine import (
            CanineForMultipleChoice,
            CanineForQuestionAnswering,
            CanineForSequenceClassification,
            CanineForTokenClassification,
            CanineLayer,
            CanineModel,
            CaninePreTrainedModel,
            load_tf_weights_in_canine,
        )
        from .models.chinese_clip import (
            ChineseCLIPModel,
            ChineseCLIPPreTrainedModel,
            ChineseCLIPTextModel,
            ChineseCLIPVisionModel,
        )
        from .models.clap import (
            ClapAudioModel,
            ClapAudioModelWithProjection,
            ClapFeatureExtractor,
            ClapModel,
            ClapPreTrainedModel,
            ClapTextModel,
            ClapTextModelWithProjection,
        )
        from .models.clip import (
            CLIPForImageClassification,
            CLIPModel,
            CLIPPreTrainedModel,
            CLIPTextModel,
            CLIPTextModelWithProjection,
            CLIPVisionModel,
            CLIPVisionModelWithProjection,
        )
        from .models.clipseg import (
            CLIPSegForImageSegmentation,
            CLIPSegModel,
            CLIPSegPreTrainedModel,
            CLIPSegTextModel,
            CLIPSegVisionModel,
        )
        from .models.clvp import (
            ClvpDecoder,
            ClvpEncoder,
            ClvpForCausalLM,
            ClvpModel,
            ClvpModelForConditionalGeneration,
            ClvpPreTrainedModel,
        )
        from .models.codegen import (
            CodeGenForCausalLM,
            CodeGenModel,
            CodeGenPreTrainedModel,
        )
        from .models.cohere import (
            CohereForCausalLM,
            CohereModel,
            CoherePreTrainedModel,
        )
        from .models.conditional_detr import (
            ConditionalDetrForObjectDetection,
            ConditionalDetrForSegmentation,
            ConditionalDetrModel,
            ConditionalDetrPreTrainedModel,
        )
        from .models.convbert import (
            ConvBertForMaskedLM,
            ConvBertForMultipleChoice,
            ConvBertForQuestionAnswering,
            ConvBertForSequenceClassification,
            ConvBertForTokenClassification,
            ConvBertLayer,
            ConvBertModel,
            ConvBertPreTrainedModel,
            load_tf_weights_in_convbert,
        )
        from .models.convnext import (
            ConvNextBackbone,
            ConvNextForImageClassification,
            ConvNextModel,
            ConvNextPreTrainedModel,
        )
        from .models.convnextv2 import (
            ConvNextV2Backbone,
            ConvNextV2ForImageClassification,
            ConvNextV2Model,
            ConvNextV2PreTrainedModel,
        )
        from .models.cpmant import (
            CpmAntForCausalLM,
            CpmAntModel,
            CpmAntPreTrainedModel,
        )
        from .models.ctrl import (
            CTRLForSequenceClassification,
            CTRLLMHeadModel,
            CTRLModel,
            CTRLPreTrainedModel,
        )
        from .models.cvt import (
            CvtForImageClassification,
            CvtModel,
            CvtPreTrainedModel,
        )
        from .models.data2vec import (
            Data2VecAudioForAudioFrameClassification,
            Data2VecAudioForCTC,
            Data2VecAudioForSequenceClassification,
            Data2VecAudioForXVector,
            Data2VecAudioModel,
            Data2VecAudioPreTrainedModel,
            Data2VecTextForCausalLM,
            Data2VecTextForMaskedLM,
            Data2VecTextForMultipleChoice,
            Data2VecTextForQuestionAnswering,
            Data2VecTextForSequenceClassification,
            Data2VecTextForTokenClassification,
            Data2VecTextModel,
            Data2VecTextPreTrainedModel,
            Data2VecVisionForImageClassification,
            Data2VecVisionForSemanticSegmentation,
            Data2VecVisionModel,
            Data2VecVisionPreTrainedModel,
        )

        # PyTorch model imports
        from .models.dbrx import (
            DbrxForCausalLM,
            DbrxModel,
            DbrxPreTrainedModel,
        )
        from .models.deberta import (
            DebertaForMaskedLM,
            DebertaForQuestionAnswering,
            DebertaForSequenceClassification,
            DebertaForTokenClassification,
            DebertaModel,
            DebertaPreTrainedModel,
        )
        from .models.deberta_v2 import (
            DebertaV2ForMaskedLM,
            DebertaV2ForMultipleChoice,
            DebertaV2ForQuestionAnswering,
            DebertaV2ForSequenceClassification,
            DebertaV2ForTokenClassification,
            DebertaV2Model,
            DebertaV2PreTrainedModel,
        )
        from .models.decision_transformer import (
            DecisionTransformerGPT2Model,
            DecisionTransformerGPT2PreTrainedModel,
            DecisionTransformerModel,
            DecisionTransformerPreTrainedModel,
        )
        from .models.deformable_detr import (
            DeformableDetrForObjectDetection,
            DeformableDetrModel,
            DeformableDetrPreTrainedModel,
        )
        from .models.deit import (
            DeiTForImageClassification,
            DeiTForImageClassificationWithTeacher,
            DeiTForMaskedImageModeling,
            DeiTModel,
            DeiTPreTrainedModel,
        )
        from .models.deprecated.deta import (
            DetaForObjectDetection,
            DetaModel,
            DetaPreTrainedModel,
        )
        from .models.deprecated.efficientformer import (
            EfficientFormerForImageClassification,
            EfficientFormerForImageClassificationWithTeacher,
            EfficientFormerModel,
            EfficientFormerPreTrainedModel,
        )
        from .models.deprecated.ernie_m import (
            ErnieMForInformationExtraction,
            ErnieMForMultipleChoice,
            ErnieMForQuestionAnswering,
            ErnieMForSequenceClassification,
            ErnieMForTokenClassification,
            ErnieMModel,
            ErnieMPreTrainedModel,
        )
        from .models.deprecated.gptsan_japanese import (
            GPTSanJapaneseForConditionalGeneration,
            GPTSanJapaneseModel,
            GPTSanJapanesePreTrainedModel,
        )
        from .models.deprecated.graphormer import (
            GraphormerForGraphClassification,
            GraphormerModel,
            GraphormerPreTrainedModel,
        )
        from .models.deprecated.jukebox import (
            JukeboxModel,
            JukeboxPreTrainedModel,
            JukeboxPrior,
            JukeboxVQVAE,
        )
        from .models.deprecated.mctct import (
            MCTCTForCTC,
            MCTCTModel,
            MCTCTPreTrainedModel,
        )
        from .models.deprecated.mega import (
            MegaForCausalLM,
            MegaForMaskedLM,
            MegaForMultipleChoice,
            MegaForQuestionAnswering,
            MegaForSequenceClassification,
            MegaForTokenClassification,
            MegaModel,
            MegaPreTrainedModel,
        )
        from .models.deprecated.mmbt import (
            MMBTForClassification,
            MMBTModel,
            ModalEmbeddings,
        )
        from .models.deprecated.nat import (
            NatBackbone,
            NatForImageClassification,
            NatModel,
            NatPreTrainedModel,
        )
        from .models.deprecated.nezha import (
            NezhaForMaskedLM,
            NezhaForMultipleChoice,
            NezhaForNextSentencePrediction,
            NezhaForPreTraining,
            NezhaForQuestionAnswering,
            NezhaForSequenceClassification,
            NezhaForTokenClassification,
            NezhaModel,
            NezhaPreTrainedModel,
        )
        from .models.deprecated.open_llama import (
            OpenLlamaForCausalLM,
            OpenLlamaForSequenceClassification,
            OpenLlamaModel,
            OpenLlamaPreTrainedModel,
        )
        from .models.deprecated.qdqbert import (
            QDQBertForMaskedLM,
            QDQBertForMultipleChoice,
            QDQBertForNextSentencePrediction,
            QDQBertForQuestionAnswering,
            QDQBertForSequenceClassification,
            QDQBertForTokenClassification,
            QDQBertLayer,
            QDQBertLMHeadModel,
            QDQBertModel,
            QDQBertPreTrainedModel,
            load_tf_weights_in_qdqbert,
        )
        from .models.deprecated.realm import (
            RealmEmbedder,
            RealmForOpenQA,
            RealmKnowledgeAugEncoder,
            RealmPreTrainedModel,
            RealmReader,
            RealmRetriever,
            RealmScorer,
            load_tf_weights_in_realm,
        )
        from .models.deprecated.retribert import (
            RetriBertModel,
            RetriBertPreTrainedModel,
        )
        from .models.deprecated.speech_to_text_2 import (
            Speech2Text2ForCausalLM,
            Speech2Text2PreTrainedModel,
        )
        from .models.deprecated.trajectory_transformer import (
            TrajectoryTransformerModel,
            TrajectoryTransformerPreTrainedModel,
        )
        from .models.deprecated.transfo_xl import (
            AdaptiveEmbedding,
            TransfoXLForSequenceClassification,
            TransfoXLLMHeadModel,
            TransfoXLModel,
            TransfoXLPreTrainedModel,
            load_tf_weights_in_transfo_xl,
        )
        from .models.deprecated.tvlt import (
            TvltForAudioVisualClassification,
            TvltForPreTraining,
            TvltModel,
            TvltPreTrainedModel,
        )
        from .models.deprecated.van import (
            VanForImageClassification,
            VanModel,
            VanPreTrainedModel,
        )
        from .models.deprecated.vit_hybrid import (
            ViTHybridForImageClassification,
            ViTHybridModel,
            ViTHybridPreTrainedModel,
        )
        from .models.deprecated.xlm_prophetnet import (
            XLMProphetNetDecoder,
            XLMProphetNetEncoder,
            XLMProphetNetForCausalLM,
            XLMProphetNetForConditionalGeneration,
            XLMProphetNetModel,
            XLMProphetNetPreTrainedModel,
        )
        from .models.depth_anything import (
            DepthAnythingForDepthEstimation,
            DepthAnythingPreTrainedModel,
        )
        from .models.detr import (
            DetrForObjectDetection,
            DetrForSegmentation,
            DetrModel,
            DetrPreTrainedModel,
        )
        from .models.dinat import (
            DinatBackbone,
            DinatForImageClassification,
            DinatModel,
            DinatPreTrainedModel,
        )
        from .models.dinov2 import (
            Dinov2Backbone,
            Dinov2ForImageClassification,
            Dinov2Model,
            Dinov2PreTrainedModel,
        )
        from .models.distilbert import (
            DistilBertForMaskedLM,
            DistilBertForMultipleChoice,
            DistilBertForQuestionAnswering,
            DistilBertForSequenceClassification,
            DistilBertForTokenClassification,
            DistilBertModel,
            DistilBertPreTrainedModel,
        )
        from .models.donut import (
            DonutSwinModel,
            DonutSwinPreTrainedModel,
        )
        from .models.dpr import (
            DPRContextEncoder,
            DPRPretrainedContextEncoder,
            DPRPreTrainedModel,
            DPRPretrainedQuestionEncoder,
            DPRPretrainedReader,
            DPRQuestionEncoder,
            DPRReader,
        )
        from .models.dpt import (
            DPTForDepthEstimation,
            DPTForSemanticSegmentation,
            DPTModel,
            DPTPreTrainedModel,
        )
        from .models.efficientnet import (
            EfficientNetForImageClassification,
            EfficientNetModel,
            EfficientNetPreTrainedModel,
        )
        from .models.electra import (
            ElectraForCausalLM,
            ElectraForMaskedLM,
            ElectraForMultipleChoice,
            ElectraForPreTraining,
            ElectraForQuestionAnswering,
            ElectraForSequenceClassification,
            ElectraForTokenClassification,
            ElectraModel,
            ElectraPreTrainedModel,
            load_tf_weights_in_electra,
        )
        from .models.encodec import (
            EncodecModel,
            EncodecPreTrainedModel,
        )
        from .models.encoder_decoder import EncoderDecoderModel
        from .models.ernie import (
            ErnieForCausalLM,
            ErnieForMaskedLM,
            ErnieForMultipleChoice,
            ErnieForNextSentencePrediction,
            ErnieForPreTraining,
            ErnieForQuestionAnswering,
            ErnieForSequenceClassification,
            ErnieForTokenClassification,
            ErnieModel,
            ErniePreTrainedModel,
        )
        from .models.esm import (
            EsmFoldPreTrainedModel,
            EsmForMaskedLM,
            EsmForProteinFolding,
            EsmForSequenceClassification,
            EsmForTokenClassification,
            EsmModel,
            EsmPreTrainedModel,
        )
        from .models.falcon import (
            FalconForCausalLM,
            FalconForQuestionAnswering,
            FalconForSequenceClassification,
            FalconForTokenClassification,
            FalconModel,
            FalconPreTrainedModel,
        )
        from .models.fastspeech2_conformer import (
            FastSpeech2ConformerHifiGan,
            FastSpeech2ConformerModel,
            FastSpeech2ConformerPreTrainedModel,
            FastSpeech2ConformerWithHifiGan,
        )
        from .models.flaubert import (
            FlaubertForMultipleChoice,
            FlaubertForQuestionAnswering,
            FlaubertForQuestionAnsweringSimple,
            FlaubertForSequenceClassification,
            FlaubertForTokenClassification,
            FlaubertModel,
            FlaubertPreTrainedModel,
            FlaubertWithLMHeadModel,
        )
        from .models.flava import (
            FlavaForPreTraining,
            FlavaImageCodebook,
            FlavaImageModel,
            FlavaModel,
            FlavaMultimodalModel,
            FlavaPreTrainedModel,
            FlavaTextModel,
        )
        from .models.fnet import (
            FNetForMaskedLM,
            FNetForMultipleChoice,
            FNetForNextSentencePrediction,
            FNetForPreTraining,
            FNetForQuestionAnswering,
            FNetForSequenceClassification,
            FNetForTokenClassification,
            FNetLayer,
            FNetModel,
            FNetPreTrainedModel,
        )
        from .models.focalnet import (
            FocalNetBackbone,
            FocalNetForImageClassification,
            FocalNetForMaskedImageModeling,
            FocalNetModel,
            FocalNetPreTrainedModel,
        )
        from .models.fsmt import (
            FSMTForConditionalGeneration,
            FSMTModel,
            PretrainedFSMTModel,
        )
        from .models.funnel import (
            FunnelBaseModel,
            FunnelForMaskedLM,
            FunnelForMultipleChoice,
            FunnelForPreTraining,
            FunnelForQuestionAnswering,
            FunnelForSequenceClassification,
            FunnelForTokenClassification,
            FunnelModel,
            FunnelPreTrainedModel,
            load_tf_weights_in_funnel,
        )
        from .models.fuyu import (
            FuyuForCausalLM,
            FuyuPreTrainedModel,
        )
        from .models.gemma import (
            GemmaForCausalLM,
            GemmaForSequenceClassification,
            GemmaForTokenClassification,
            GemmaModel,
            GemmaPreTrainedModel,
        )
        from .models.gemma2 import (
            Gemma2ForCausalLM,
            Gemma2ForSequenceClassification,
            Gemma2ForTokenClassification,
            Gemma2Model,
            Gemma2PreTrainedModel,
        )
        from .models.git import (
            GitForCausalLM,
            GitModel,
            GitPreTrainedModel,
            GitVisionModel,
        )
        from .models.glpn import (
            GLPNForDepthEstimation,
            GLPNModel,
            GLPNPreTrainedModel,
        )
        from .models.gpt2 import (
            GPT2DoubleHeadsModel,
            GPT2ForQuestionAnswering,
            GPT2ForSequenceClassification,
            GPT2ForTokenClassification,
            GPT2LMHeadModel,
            GPT2Model,
            GPT2PreTrainedModel,
            load_tf_weights_in_gpt2,
        )
        from .models.gpt_bigcode import (
            GPTBigCodeForCausalLM,
            GPTBigCodeForSequenceClassification,
            GPTBigCodeForTokenClassification,
            GPTBigCodeModel,
            GPTBigCodePreTrainedModel,
        )
        from .models.gpt_neo import (
            GPTNeoForCausalLM,
            GPTNeoForQuestionAnswering,
            GPTNeoForSequenceClassification,
            GPTNeoForTokenClassification,
            GPTNeoModel,
            GPTNeoPreTrainedModel,
            load_tf_weights_in_gpt_neo,
        )
        from .models.gpt_neox import (
            GPTNeoXForCausalLM,
            GPTNeoXForQuestionAnswering,
            GPTNeoXForSequenceClassification,
            GPTNeoXForTokenClassification,
            GPTNeoXLayer,
            GPTNeoXModel,
            GPTNeoXPreTrainedModel,
        )
        from .models.gpt_neox_japanese import (
            GPTNeoXJapaneseForCausalLM,
            GPTNeoXJapaneseLayer,
            GPTNeoXJapaneseModel,
            GPTNeoXJapanesePreTrainedModel,
        )
        from .models.gptj import (
            GPTJForCausalLM,
            GPTJForQuestionAnswering,
            GPTJForSequenceClassification,
            GPTJModel,
            GPTJPreTrainedModel,
        )
        from .models.grounding_dino import (
            GroundingDinoForObjectDetection,
            GroundingDinoModel,
            GroundingDinoPreTrainedModel,
        )
        from .models.groupvit import (
            GroupViTModel,
            GroupViTPreTrainedModel,
            GroupViTTextModel,
            GroupViTVisionModel,
        )
        from .models.hubert import (
            HubertForCTC,
            HubertForSequenceClassification,
            HubertModel,
            HubertPreTrainedModel,
        )
        from .models.ibert import (
            IBertForMaskedLM,
            IBertForMultipleChoice,
            IBertForQuestionAnswering,
            IBertForSequenceClassification,
            IBertForTokenClassification,
            IBertModel,
            IBertPreTrainedModel,
        )
        from .models.idefics import (
            IdeficsForVisionText2Text,
            IdeficsModel,
            IdeficsPreTrainedModel,
            IdeficsProcessor,
        )
        from .models.idefics2 import (
            Idefics2ForConditionalGeneration,
            Idefics2Model,
            Idefics2PreTrainedModel,
            Idefics2Processor,
        )
        from .models.imagegpt import (
            ImageGPTForCausalImageModeling,
            ImageGPTForImageClassification,
            ImageGPTModel,
            ImageGPTPreTrainedModel,
            load_tf_weights_in_imagegpt,
        )
        from .models.informer import (
            InformerForPrediction,
            InformerModel,
            InformerPreTrainedModel,
        )
        from .models.instructblip import (
            InstructBlipForConditionalGeneration,
            InstructBlipPreTrainedModel,
            InstructBlipQFormerModel,
            InstructBlipVisionModel,
        )
        from .models.instructblipvideo import (
            InstructBlipVideoForConditionalGeneration,
            InstructBlipVideoPreTrainedModel,
            InstructBlipVideoQFormerModel,
            InstructBlipVideoVisionModel,
        )
        from .models.jamba import (
            JambaForCausalLM,
            JambaForSequenceClassification,
            JambaModel,
            JambaPreTrainedModel,
        )
        from .models.jetmoe import (
            JetMoeForCausalLM,
            JetMoeForSequenceClassification,
            JetMoeModel,
            JetMoePreTrainedModel,
        )
        from .models.kosmos2 import (
            Kosmos2ForConditionalGeneration,
            Kosmos2Model,
            Kosmos2PreTrainedModel,
        )
        from .models.kosmos2_5 import (
            Kosmos2_5ForConditionalGeneration,
            Kosmos2_5Model,
            Kosmos2_5PreTrainedModel,
        )
        from .models.layoutlm import (
            LayoutLMForMaskedLM,
            LayoutLMForQuestionAnswering,
            LayoutLMForSequenceClassification,
            LayoutLMForTokenClassification,
            LayoutLMModel,
            LayoutLMPreTrainedModel,
        )
        from .models.layoutlmv2 import (
            LayoutLMv2ForQuestionAnswering,
            LayoutLMv2ForSequenceClassification,
            LayoutLMv2ForTokenClassification,
            LayoutLMv2Model,
            LayoutLMv2PreTrainedModel,
        )
        from .models.layoutlmv3 import (
            LayoutLMv3ForQuestionAnswering,
            LayoutLMv3ForSequenceClassification,
            LayoutLMv3ForTokenClassification,
            LayoutLMv3Model,
            LayoutLMv3PreTrainedModel,
        )
        from .models.led import (
            LEDForConditionalGeneration,
            LEDForQuestionAnswering,
            LEDForSequenceClassification,
            LEDModel,
            LEDPreTrainedModel,
        )
        from .models.levit import (
            LevitForImageClassification,
            LevitForImageClassificationWithTeacher,
            LevitModel,
            LevitPreTrainedModel,
        )
        from .models.lilt import (
            LiltForQuestionAnswering,
            LiltForSequenceClassification,
            LiltForTokenClassification,
            LiltModel,
            LiltPreTrainedModel,
        )
        from .models.llama import (
            LlamaForCausalLM,
            LlamaForQuestionAnswering,
            LlamaForSequenceClassification,
            LlamaForTokenClassification,
            LlamaModel,
            LlamaPreTrainedModel,
        )
        from .models.llava import (
            LlavaForConditionalGeneration,
            LlavaPreTrainedModel,
        )
        from .models.llava_next import (
            LlavaNextForConditionalGeneration,
            LlavaNextPreTrainedModel,
        )
        from .models.llava_next_video import (
            LlavaNextVideoForConditionalGeneration,
            LlavaNextVideoPreTrainedModel,
        )
        from .models.longformer import (
            LongformerForMaskedLM,
            LongformerForMultipleChoice,
            LongformerForQuestionAnswering,
            LongformerForSequenceClassification,
            LongformerForTokenClassification,
            LongformerModel,
            LongformerPreTrainedModel,
            LongformerSelfAttention,
        )
        from .models.longt5 import (
            LongT5EncoderModel,
            LongT5ForConditionalGeneration,
            LongT5Model,
            LongT5PreTrainedModel,
        )
        from .models.luke import (
            LukeForEntityClassification,
            LukeForEntityPairClassification,
            LukeForEntitySpanClassification,
            LukeForMaskedLM,
            LukeForMultipleChoice,
            LukeForQuestionAnswering,
            LukeForSequenceClassification,
            LukeForTokenClassification,
            LukeModel,
            LukePreTrainedModel,
        )
        from .models.lxmert import (
            LxmertEncoder,
            LxmertForPreTraining,
            LxmertForQuestionAnswering,
            LxmertModel,
            LxmertPreTrainedModel,
            LxmertVisualFeatureEncoder,
            LxmertXLayer,
        )
        from .models.m2m_100 import (
            M2M100ForConditionalGeneration,
            M2M100Model,
            M2M100PreTrainedModel,
        )
        from .models.mamba import (
            MambaForCausalLM,
            MambaModel,
            MambaPreTrainedModel,
        )
        from .models.marian import MarianForCausalLM, MarianModel, MarianMTModel
        from .models.markuplm import (
            MarkupLMForQuestionAnswering,
            MarkupLMForSequenceClassification,
            MarkupLMForTokenClassification,
            MarkupLMModel,
            MarkupLMPreTrainedModel,
        )
        from .models.mask2former import (
            Mask2FormerForUniversalSegmentation,
            Mask2FormerModel,
            Mask2FormerPreTrainedModel,
        )
        from .models.maskformer import (
            MaskFormerForInstanceSegmentation,
            MaskFormerModel,
            MaskFormerPreTrainedModel,
            MaskFormerSwinBackbone,
        )
        from .models.mbart import (
            MBartForCausalLM,
            MBartForConditionalGeneration,
            MBartForQuestionAnswering,
            MBartForSequenceClassification,
            MBartModel,
            MBartPreTrainedModel,
        )
        from .models.megatron_bert import (
            MegatronBertForCausalLM,
            MegatronBertForMaskedLM,
            MegatronBertForMultipleChoice,
            MegatronBertForNextSentencePrediction,
            MegatronBertForPreTraining,
            MegatronBertForQuestionAnswering,
            MegatronBertForSequenceClassification,
            MegatronBertForTokenClassification,
            MegatronBertModel,
            MegatronBertPreTrainedModel,
        )
        from .models.mgp_str import (
            MgpstrForSceneTextRecognition,
            MgpstrModel,
            MgpstrPreTrainedModel,
        )
        from .models.mistral import (
            MistralForCausalLM,
            MistralForSequenceClassification,
            MistralForTokenClassification,
            MistralModel,
            MistralPreTrainedModel,
        )
        from .models.mixtral import (
            MixtralForCausalLM,
            MixtralForSequenceClassification,
            MixtralForTokenClassification,
            MixtralModel,
            MixtralPreTrainedModel,
        )
        from .models.mobilebert import (
            MobileBertForMaskedLM,
            MobileBertForMultipleChoice,
            MobileBertForNextSentencePrediction,
            MobileBertForPreTraining,
            MobileBertForQuestionAnswering,
            MobileBertForSequenceClassification,
            MobileBertForTokenClassification,
            MobileBertLayer,
            MobileBertModel,
            MobileBertPreTrainedModel,
            load_tf_weights_in_mobilebert,
        )
        from .models.mobilenet_v1 import (
            MobileNetV1ForImageClassification,
            MobileNetV1Model,
            MobileNetV1PreTrainedModel,
            load_tf_weights_in_mobilenet_v1,
        )
        from .models.mobilenet_v2 import (
            MobileNetV2ForImageClassification,
            MobileNetV2ForSemanticSegmentation,
            MobileNetV2Model,
            MobileNetV2PreTrainedModel,
            load_tf_weights_in_mobilenet_v2,
        )
        from .models.mobilevit import (
            MobileViTForImageClassification,
            MobileViTForSemanticSegmentation,
            MobileViTModel,
            MobileViTPreTrainedModel,
        )
        from .models.mobilevitv2 import (
            MobileViTV2ForImageClassification,
            MobileViTV2ForSemanticSegmentation,
            MobileViTV2Model,
            MobileViTV2PreTrainedModel,
        )
        from .models.mpnet import (
            MPNetForMaskedLM,
            MPNetForMultipleChoice,
            MPNetForQuestionAnswering,
            MPNetForSequenceClassification,
            MPNetForTokenClassification,
            MPNetLayer,
            MPNetModel,
            MPNetPreTrainedModel,
        )
        from .models.mpt import (
            MptForCausalLM,
            MptForQuestionAnswering,
            MptForSequenceClassification,
            MptForTokenClassification,
            MptModel,
            MptPreTrainedModel,
        )
        from .models.mra import (
            MraForMaskedLM,
            MraForMultipleChoice,
            MraForQuestionAnswering,
            MraForSequenceClassification,
            MraForTokenClassification,
            MraModel,
            MraPreTrainedModel,
        )
        from .models.mt5 import (
            MT5EncoderModel,
            MT5ForConditionalGeneration,
            MT5ForQuestionAnswering,
            MT5ForSequenceClassification,
            MT5ForTokenClassification,
            MT5Model,
            MT5PreTrainedModel,
        )
        from .models.musicgen import (
            MusicgenForCausalLM,
            MusicgenForConditionalGeneration,
            MusicgenModel,
            MusicgenPreTrainedModel,
            MusicgenProcessor,
        )
        from .models.musicgen_melody import (
            MusicgenMelodyForCausalLM,
            MusicgenMelodyForConditionalGeneration,
            MusicgenMelodyModel,
            MusicgenMelodyPreTrainedModel,
        )
        from .models.mvp import (
            MvpForCausalLM,
            MvpForConditionalGeneration,
            MvpForQuestionAnswering,
            MvpForSequenceClassification,
            MvpModel,
            MvpPreTrainedModel,
        )
        from .models.nllb_moe import (
            NllbMoeForConditionalGeneration,
            NllbMoeModel,
            NllbMoePreTrainedModel,
            NllbMoeSparseMLP,
            NllbMoeTop2Router,
        )
        from .models.nystromformer import (
            NystromformerForMaskedLM,
            NystromformerForMultipleChoice,
            NystromformerForQuestionAnswering,
            NystromformerForSequenceClassification,
            NystromformerForTokenClassification,
            NystromformerLayer,
            NystromformerModel,
            NystromformerPreTrainedModel,
        )
        from .models.olmo import (
            OlmoForCausalLM,
            OlmoModel,
            OlmoPreTrainedModel,
        )
        from .models.oneformer import (
            OneFormerForUniversalSegmentation,
            OneFormerModel,
            OneFormerPreTrainedModel,
        )
        from .models.openai import (
            OpenAIGPTDoubleHeadsModel,
            OpenAIGPTForSequenceClassification,
            OpenAIGPTLMHeadModel,
            OpenAIGPTModel,
            OpenAIGPTPreTrainedModel,
            load_tf_weights_in_openai_gpt,
        )
        from .models.opt import (
            OPTForCausalLM,
            OPTForQuestionAnswering,
            OPTForSequenceClassification,
            OPTModel,
            OPTPreTrainedModel,
        )
        from .models.owlv2 import (
            Owlv2ForObjectDetection,
            Owlv2Model,
            Owlv2PreTrainedModel,
            Owlv2TextModel,
            Owlv2VisionModel,
        )
        from .models.owlvit import (
            OwlViTForObjectDetection,
            OwlViTModel,
            OwlViTPreTrainedModel,
            OwlViTTextModel,
            OwlViTVisionModel,
        )
        from .models.paligemma import (
            PaliGemmaForConditionalGeneration,
            PaliGemmaPreTrainedModel,
            PaliGemmaProcessor,
        )
        from .models.patchtsmixer import (
            PatchTSMixerForPrediction,
            PatchTSMixerForPretraining,
            PatchTSMixerForRegression,
            PatchTSMixerForTimeSeriesClassification,
            PatchTSMixerModel,
            PatchTSMixerPreTrainedModel,
        )
        from .models.patchtst import (
            PatchTSTForClassification,
            PatchTSTForPrediction,
            PatchTSTForPretraining,
            PatchTSTForRegression,
            PatchTSTModel,
            PatchTSTPreTrainedModel,
        )
        from .models.pegasus import (
            PegasusForCausalLM,
            PegasusForConditionalGeneration,
            PegasusModel,
            PegasusPreTrainedModel,
        )
        from .models.pegasus_x import (
            PegasusXForConditionalGeneration,
            PegasusXModel,
            PegasusXPreTrainedModel,
        )
        from .models.perceiver import (
            PerceiverForImageClassificationConvProcessing,
            PerceiverForImageClassificationFourier,
            PerceiverForImageClassificationLearned,
            PerceiverForMaskedLM,
            PerceiverForMultimodalAutoencoding,
            PerceiverForOpticalFlow,
            PerceiverForSequenceClassification,
            PerceiverLayer,
            PerceiverModel,
            PerceiverPreTrainedModel,
        )
        from .models.persimmon import (
            PersimmonForCausalLM,
            PersimmonForSequenceClassification,
            PersimmonForTokenClassification,
            PersimmonModel,
            PersimmonPreTrainedModel,
        )
        from .models.phi import (
            PhiForCausalLM,
            PhiForSequenceClassification,
            PhiForTokenClassification,
            PhiModel,
            PhiPreTrainedModel,
        )
        from .models.phi3 import (
            Phi3ForCausalLM,
            Phi3ForSequenceClassification,
            Phi3ForTokenClassification,
            Phi3Model,
            Phi3PreTrainedModel,
        )
        from .models.pix2struct import (
            Pix2StructForConditionalGeneration,
            Pix2StructPreTrainedModel,
            Pix2StructTextModel,
            Pix2StructVisionModel,
        )
        from .models.plbart import (
            PLBartForCausalLM,
            PLBartForConditionalGeneration,
            PLBartForSequenceClassification,
            PLBartModel,
            PLBartPreTrainedModel,
        )
        from .models.poolformer import (
            PoolFormerForImageClassification,
            PoolFormerModel,
            PoolFormerPreTrainedModel,
        )
        from .models.pop2piano import (
            Pop2PianoForConditionalGeneration,
            Pop2PianoPreTrainedModel,
        )
        from .models.prophetnet import (
            ProphetNetDecoder,
            ProphetNetEncoder,
            ProphetNetForCausalLM,
            ProphetNetForConditionalGeneration,
            ProphetNetModel,
            ProphetNetPreTrainedModel,
        )
        from .models.pvt import (
            PvtForImageClassification,
            PvtModel,
            PvtPreTrainedModel,
        )
        from .models.pvt_v2 import (
            PvtV2Backbone,
            PvtV2ForImageClassification,
            PvtV2Model,
            PvtV2PreTrainedModel,
        )
        from .models.qwen2 import (
            Qwen2ForCausalLM,
            Qwen2ForSequenceClassification,
            Qwen2ForTokenClassification,
            Qwen2Model,
            Qwen2PreTrainedModel,
        )
        from .models.qwen2_moe import (
            Qwen2MoeForCausalLM,
            Qwen2MoeForSequenceClassification,
            Qwen2MoeForTokenClassification,
            Qwen2MoeModel,
            Qwen2MoePreTrainedModel,
        )
        from .models.rag import (
            RagModel,
            RagPreTrainedModel,
            RagSequenceForGeneration,
            RagTokenForGeneration,
        )
        from .models.recurrent_gemma import (
            RecurrentGemmaForCausalLM,
            RecurrentGemmaModel,
            RecurrentGemmaPreTrainedModel,
        )
        from .models.reformer import (
            ReformerAttention,
            ReformerForMaskedLM,
            ReformerForQuestionAnswering,
            ReformerForSequenceClassification,
            ReformerLayer,
            ReformerModel,
            ReformerModelWithLMHead,
            ReformerPreTrainedModel,
        )
        from .models.regnet import (
            RegNetForImageClassification,
            RegNetModel,
            RegNetPreTrainedModel,
        )
        from .models.rembert import (
            RemBertForCausalLM,
            RemBertForMaskedLM,
            RemBertForMultipleChoice,
            RemBertForQuestionAnswering,
            RemBertForSequenceClassification,
            RemBertForTokenClassification,
            RemBertLayer,
            RemBertModel,
            RemBertPreTrainedModel,
            load_tf_weights_in_rembert,
        )
        from .models.resnet import (
            ResNetBackbone,
            ResNetForImageClassification,
            ResNetModel,
            ResNetPreTrainedModel,
        )
        from .models.roberta import (
            RobertaForCausalLM,
            RobertaForMaskedLM,
            RobertaForMultipleChoice,
            RobertaForQuestionAnswering,
            RobertaForSequenceClassification,
            RobertaForTokenClassification,
            RobertaModel,
            RobertaPreTrainedModel,
        )
        from .models.roberta_prelayernorm import (
            RobertaPreLayerNormForCausalLM,
            RobertaPreLayerNormForMaskedLM,
            RobertaPreLayerNormForMultipleChoice,
            RobertaPreLayerNormForQuestionAnswering,
            RobertaPreLayerNormForSequenceClassification,
            RobertaPreLayerNormForTokenClassification,
            RobertaPreLayerNormModel,
            RobertaPreLayerNormPreTrainedModel,
        )
        from .models.roc_bert import (
            RoCBertForCausalLM,
            RoCBertForMaskedLM,
            RoCBertForMultipleChoice,
            RoCBertForPreTraining,
            RoCBertForQuestionAnswering,
            RoCBertForSequenceClassification,
            RoCBertForTokenClassification,
            RoCBertLayer,
            RoCBertModel,
            RoCBertPreTrainedModel,
            load_tf_weights_in_roc_bert,
        )
        from .models.roformer import (
            RoFormerForCausalLM,
            RoFormerForMaskedLM,
            RoFormerForMultipleChoice,
            RoFormerForQuestionAnswering,
            RoFormerForSequenceClassification,
            RoFormerForTokenClassification,
            RoFormerLayer,
            RoFormerModel,
            RoFormerPreTrainedModel,
            load_tf_weights_in_roformer,
        )
        from .models.rt_detr import (
            RTDetrForObjectDetection,
            RTDetrModel,
            RTDetrPreTrainedModel,
            RTDetrResNetBackbone,
            RTDetrResNetPreTrainedModel,
        )
        from .models.rwkv import (
            RwkvForCausalLM,
            RwkvModel,
            RwkvPreTrainedModel,
        )
        from .models.sam import (
            SamModel,
            SamPreTrainedModel,
        )
        from .models.seamless_m4t import (
            SeamlessM4TCodeHifiGan,
            SeamlessM4TForSpeechToSpeech,
            SeamlessM4TForSpeechToText,
            SeamlessM4TForTextToSpeech,
            SeamlessM4TForTextToText,
            SeamlessM4THifiGan,
            SeamlessM4TModel,
            SeamlessM4TPreTrainedModel,
            SeamlessM4TTextToUnitForConditionalGeneration,
            SeamlessM4TTextToUnitModel,
        )
        from .models.seamless_m4t_v2 import (
            SeamlessM4Tv2ForSpeechToSpeech,
            SeamlessM4Tv2ForSpeechToText,
            SeamlessM4Tv2ForTextToSpeech,
            SeamlessM4Tv2ForTextToText,
            SeamlessM4Tv2Model,
            SeamlessM4Tv2PreTrainedModel,
        )
        from .models.segformer import (
            SegformerDecodeHead,
            SegformerForImageClassification,
            SegformerForSemanticSegmentation,
            SegformerLayer,
            SegformerModel,
            SegformerPreTrainedModel,
        )
        from .models.seggpt import (
            SegGptForImageSegmentation,
            SegGptModel,
            SegGptPreTrainedModel,
        )
        from .models.sew import (
            SEWForCTC,
            SEWForSequenceClassification,
            SEWModel,
            SEWPreTrainedModel,
        )
        from .models.sew_d import (
            SEWDForCTC,
            SEWDForSequenceClassification,
            SEWDModel,
            SEWDPreTrainedModel,
        )
        from .models.siglip import (
            SiglipForImageClassification,
            SiglipModel,
            SiglipPreTrainedModel,
            SiglipTextModel,
            SiglipVisionModel,
        )
        from .models.speech_encoder_decoder import SpeechEncoderDecoderModel
        from .models.speech_to_text import (
            Speech2TextForConditionalGeneration,
            Speech2TextModel,
            Speech2TextPreTrainedModel,
        )
        from .models.speecht5 import (
            SpeechT5ForSpeechToSpeech,
            SpeechT5ForSpeechToText,
            SpeechT5ForTextToSpeech,
            SpeechT5HifiGan,
            SpeechT5Model,
            SpeechT5PreTrainedModel,
        )
        from .models.splinter import (
            SplinterForPreTraining,
            SplinterForQuestionAnswering,
            SplinterLayer,
            SplinterModel,
            SplinterPreTrainedModel,
        )
        from .models.squeezebert import (
            SqueezeBertForMaskedLM,
            SqueezeBertForMultipleChoice,
            SqueezeBertForQuestionAnswering,
            SqueezeBertForSequenceClassification,
            SqueezeBertForTokenClassification,
            SqueezeBertModel,
            SqueezeBertModule,
            SqueezeBertPreTrainedModel,
        )
        from .models.stablelm import (
            StableLmForCausalLM,
            StableLmForSequenceClassification,
            StableLmForTokenClassification,
            StableLmModel,
            StableLmPreTrainedModel,
        )
        from .models.starcoder2 import (
            Starcoder2ForCausalLM,
            Starcoder2ForSequenceClassification,
            Starcoder2ForTokenClassification,
            Starcoder2Model,
            Starcoder2PreTrainedModel,
        )
        from .models.superpoint import (
            SuperPointForKeypointDetection,
            SuperPointPreTrainedModel,
        )
        from .models.swiftformer import (
            SwiftFormerForImageClassification,
            SwiftFormerModel,
            SwiftFormerPreTrainedModel,
        )
        from .models.swin import (
            SwinBackbone,
            SwinForImageClassification,
            SwinForMaskedImageModeling,
            SwinModel,
            SwinPreTrainedModel,
        )
        from .models.swin2sr import (
            Swin2SRForImageSuperResolution,
            Swin2SRModel,
            Swin2SRPreTrainedModel,
        )
        from .models.swinv2 import (
            Swinv2Backbone,
            Swinv2ForImageClassification,
            Swinv2ForMaskedImageModeling,
            Swinv2Model,
            Swinv2PreTrainedModel,
        )
        from .models.switch_transformers import (
            SwitchTransformersEncoderModel,
            SwitchTransformersForConditionalGeneration,
            SwitchTransformersModel,
            SwitchTransformersPreTrainedModel,
            SwitchTransformersSparseMLP,
            SwitchTransformersTop1Router,
        )
        from .models.t5 import (
            T5EncoderModel,
            T5ForConditionalGeneration,
            T5ForQuestionAnswering,
            T5ForSequenceClassification,
            T5ForTokenClassification,
            T5Model,
            T5PreTrainedModel,
            load_tf_weights_in_t5,
        )
        from .models.table_transformer import (
            TableTransformerForObjectDetection,
            TableTransformerModel,
            TableTransformerPreTrainedModel,
        )
        from .models.tapas import (
            TapasForMaskedLM,
            TapasForQuestionAnswering,
            TapasForSequenceClassification,
            TapasModel,
            TapasPreTrainedModel,
            load_tf_weights_in_tapas,
        )
        from .models.time_series_transformer import (
            TimeSeriesTransformerForPrediction,
            TimeSeriesTransformerModel,
            TimeSeriesTransformerPreTrainedModel,
        )
        from .models.timesformer import (
            TimesformerForVideoClassification,
            TimesformerModel,
            TimesformerPreTrainedModel,
        )
        from .models.timm_backbone import TimmBackbone
        from .models.trocr import (
            TrOCRForCausalLM,
            TrOCRPreTrainedModel,
        )
        from .models.tvp import (
            TvpForVideoGrounding,
            TvpModel,
            TvpPreTrainedModel,
        )
        from .models.udop import (
            UdopEncoderModel,
            UdopForConditionalGeneration,
            UdopModel,
            UdopPreTrainedModel,
        )
        from .models.umt5 import (
            UMT5EncoderModel,
            UMT5ForConditionalGeneration,
            UMT5ForQuestionAnswering,
            UMT5ForSequenceClassification,
            UMT5ForTokenClassification,
            UMT5Model,
            UMT5PreTrainedModel,
        )
        from .models.unispeech import (
            UniSpeechForCTC,
            UniSpeechForPreTraining,
            UniSpeechForSequenceClassification,
            UniSpeechModel,
            UniSpeechPreTrainedModel,
        )
        from .models.unispeech_sat import (
            UniSpeechSatForAudioFrameClassification,
            UniSpeechSatForCTC,
            UniSpeechSatForPreTraining,
            UniSpeechSatForSequenceClassification,
            UniSpeechSatForXVector,
            UniSpeechSatModel,
            UniSpeechSatPreTrainedModel,
        )
        from .models.univnet import UnivNetModel
        from .models.upernet import (
            UperNetForSemanticSegmentation,
            UperNetPreTrainedModel,
        )
        from .models.video_llava import (
            VideoLlavaForConditionalGeneration,
            VideoLlavaPreTrainedModel,
            VideoLlavaProcessor,
        )
        from .models.videomae import (
            VideoMAEForPreTraining,
            VideoMAEForVideoClassification,
            VideoMAEModel,
            VideoMAEPreTrainedModel,
        )
        from .models.vilt import (
            ViltForImageAndTextRetrieval,
            ViltForImagesAndTextClassification,
            ViltForMaskedLM,
            ViltForQuestionAnswering,
            ViltForTokenClassification,
            ViltLayer,
            ViltModel,
            ViltPreTrainedModel,
        )
        from .models.vipllava import (
            VipLlavaForConditionalGeneration,
            VipLlavaPreTrainedModel,
        )
        from .models.vision_encoder_decoder import VisionEncoderDecoderModel
        from .models.vision_text_dual_encoder import VisionTextDualEncoderModel
        from .models.visual_bert import (
            VisualBertForMultipleChoice,
            VisualBertForPreTraining,
            VisualBertForQuestionAnswering,
            VisualBertForRegionToPhraseAlignment,
            VisualBertForVisualReasoning,
            VisualBertLayer,
            VisualBertModel,
            VisualBertPreTrainedModel,
        )
        from .models.vit import (
            ViTForImageClassification,
            ViTForMaskedImageModeling,
            ViTModel,
            ViTPreTrainedModel,
        )
        from .models.vit_mae import (
            ViTMAEForPreTraining,
            ViTMAELayer,
            ViTMAEModel,
            ViTMAEPreTrainedModel,
        )
        from .models.vit_msn import (
            ViTMSNForImageClassification,
            ViTMSNModel,
            ViTMSNPreTrainedModel,
        )
        from .models.vitdet import (
            VitDetBackbone,
            VitDetModel,
            VitDetPreTrainedModel,
        )
        from .models.vitmatte import (
            VitMatteForImageMatting,
            VitMattePreTrainedModel,
        )
        from .models.vits import (
            VitsModel,
            VitsPreTrainedModel,
        )
        from .models.vivit import (
            VivitForVideoClassification,
            VivitModel,
            VivitPreTrainedModel,
        )
        from .models.wav2vec2 import (
            Wav2Vec2ForAudioFrameClassification,
            Wav2Vec2ForCTC,
            Wav2Vec2ForMaskedLM,
            Wav2Vec2ForPreTraining,
            Wav2Vec2ForSequenceClassification,
            Wav2Vec2ForXVector,
            Wav2Vec2Model,
            Wav2Vec2PreTrainedModel,
        )
        from .models.wav2vec2_bert import (
            Wav2Vec2BertForAudioFrameClassification,
            Wav2Vec2BertForCTC,
            Wav2Vec2BertForSequenceClassification,
            Wav2Vec2BertForXVector,
            Wav2Vec2BertModel,
            Wav2Vec2BertPreTrainedModel,
        )
        from .models.wav2vec2_conformer import (
            Wav2Vec2ConformerForAudioFrameClassification,
            Wav2Vec2ConformerForCTC,
            Wav2Vec2ConformerForPreTraining,
            Wav2Vec2ConformerForSequenceClassification,
            Wav2Vec2ConformerForXVector,
            Wav2Vec2ConformerModel,
            Wav2Vec2ConformerPreTrainedModel,
        )
        from .models.wavlm import (
            WavLMForAudioFrameClassification,
            WavLMForCTC,
            WavLMForSequenceClassification,
            WavLMForXVector,
            WavLMModel,
            WavLMPreTrainedModel,
        )
        from .models.whisper import (
            WhisperForAudioClassification,
            WhisperForCausalLM,
            WhisperForConditionalGeneration,
            WhisperModel,
            WhisperPreTrainedModel,
        )
        from .models.x_clip import (
            XCLIPModel,
            XCLIPPreTrainedModel,
            XCLIPTextModel,
            XCLIPVisionModel,
        )
        from .models.xglm import (
            XGLMForCausalLM,
            XGLMModel,
            XGLMPreTrainedModel,
        )
        from .models.xlm import (
            XLMForMultipleChoice,
            XLMForQuestionAnswering,
            XLMForQuestionAnsweringSimple,
            XLMForSequenceClassification,
            XLMForTokenClassification,
            XLMModel,
            XLMPreTrainedModel,
            XLMWithLMHeadModel,
        )
        from .models.xlm_roberta import (
            XLMRobertaForCausalLM,
            XLMRobertaForMaskedLM,
            XLMRobertaForMultipleChoice,
            XLMRobertaForQuestionAnswering,
            XLMRobertaForSequenceClassification,
            XLMRobertaForTokenClassification,
            XLMRobertaModel,
            XLMRobertaPreTrainedModel,
        )
        from .models.xlm_roberta_xl import (
            XLMRobertaXLForCausalLM,
            XLMRobertaXLForMaskedLM,
            XLMRobertaXLForMultipleChoice,
            XLMRobertaXLForQuestionAnswering,
            XLMRobertaXLForSequenceClassification,
            XLMRobertaXLForTokenClassification,
            XLMRobertaXLModel,
            XLMRobertaXLPreTrainedModel,
        )
        from .models.xlnet import (
            XLNetForMultipleChoice,
            XLNetForQuestionAnswering,
            XLNetForQuestionAnsweringSimple,
            XLNetForSequenceClassification,
            XLNetForTokenClassification,
            XLNetLMHeadModel,
            XLNetModel,
            XLNetPreTrainedModel,
            load_tf_weights_in_xlnet,
        )
        from .models.xmod import (
            XmodForCausalLM,
            XmodForMaskedLM,
            XmodForMultipleChoice,
            XmodForQuestionAnswering,
            XmodForSequenceClassification,
            XmodForTokenClassification,
            XmodModel,
            XmodPreTrainedModel,
        )
        from .models.yolos import (
            YolosForObjectDetection,
            YolosModel,
            YolosPreTrainedModel,
        )
        from .models.yoso import (
            YosoForMaskedLM,
            YosoForMultipleChoice,
            YosoForQuestionAnswering,
            YosoForSequenceClassification,
            YosoForTokenClassification,
            YosoLayer,
            YosoModel,
            YosoPreTrainedModel,
        )

        # Optimization
        from .optimization import (
            Adafactor,
            AdamW,
            get_constant_schedule,
            get_constant_schedule_with_warmup,
            get_cosine_schedule_with_warmup,
            get_cosine_with_hard_restarts_schedule_with_warmup,
            get_inverse_sqrt_schedule,
            get_linear_schedule_with_warmup,
            get_polynomial_decay_schedule_with_warmup,
            get_scheduler,
            get_wsd_schedule,
        )
        from .pytorch_utils import Conv1D, apply_chunking_to_forward, prune_layer

        # Trainer
        from .trainer import Trainer
        from .trainer_pt_utils import torch_distributed_zero_first
        from .trainer_seq2seq import Seq2SeqTrainer

    # TensorFlow
    try:
        if not is_tf_available():
            raise OptionalDependencyNotAvailable()
    except OptionalDependencyNotAvailable:
        # Import the same objects as dummies to get them in the namespace.
        # They will raise an import error if the user tries to instantiate / use them.
        from .utils.dummy_tf_objects import *
    else:
        from .benchmark.benchmark_args_tf import TensorFlowBenchmarkArguments

        # Benchmarks
        from .benchmark.benchmark_tf import TensorFlowBenchmark
        from .generation import (
            TFForcedBOSTokenLogitsProcessor,
            TFForcedEOSTokenLogitsProcessor,
            TFForceTokensLogitsProcessor,
            TFGenerationMixin,
            TFLogitsProcessor,
            TFLogitsProcessorList,
            TFLogitsWarper,
            TFMinLengthLogitsProcessor,
            TFNoBadWordsLogitsProcessor,
            TFNoRepeatNGramLogitsProcessor,
            TFRepetitionPenaltyLogitsProcessor,
            TFSuppressTokensAtBeginLogitsProcessor,
            TFSuppressTokensLogitsProcessor,
            TFTemperatureLogitsWarper,
            TFTopKLogitsWarper,
            TFTopPLogitsWarper,
        )
        from .keras_callbacks import KerasMetricCallback, PushToHubCallback
        from .modeling_tf_utils import (
            TFPreTrainedModel,
            TFSequenceSummary,
            TFSharedEmbeddings,
            shape_list,
        )

        # TensorFlow model imports
        from .models.albert import (
            TFAlbertForMaskedLM,
            TFAlbertForMultipleChoice,
            TFAlbertForPreTraining,
            TFAlbertForQuestionAnswering,
            TFAlbertForSequenceClassification,
            TFAlbertForTokenClassification,
            TFAlbertMainLayer,
            TFAlbertModel,
            TFAlbertPreTrainedModel,
        )
        from .models.auto import (
            TF_MODEL_FOR_AUDIO_CLASSIFICATION_MAPPING,
            TF_MODEL_FOR_CAUSAL_LM_MAPPING,
            TF_MODEL_FOR_DOCUMENT_QUESTION_ANSWERING_MAPPING,
            TF_MODEL_FOR_IMAGE_CLASSIFICATION_MAPPING,
            TF_MODEL_FOR_MASK_GENERATION_MAPPING,
            TF_MODEL_FOR_MASKED_IMAGE_MODELING_MAPPING,
            TF_MODEL_FOR_MASKED_LM_MAPPING,
            TF_MODEL_FOR_MULTIPLE_CHOICE_MAPPING,
            TF_MODEL_FOR_NEXT_SENTENCE_PREDICTION_MAPPING,
            TF_MODEL_FOR_PRETRAINING_MAPPING,
            TF_MODEL_FOR_QUESTION_ANSWERING_MAPPING,
            TF_MODEL_FOR_SEMANTIC_SEGMENTATION_MAPPING,
            TF_MODEL_FOR_SEQ_TO_SEQ_CAUSAL_LM_MAPPING,
            TF_MODEL_FOR_SEQUENCE_CLASSIFICATION_MAPPING,
            TF_MODEL_FOR_SPEECH_SEQ_2_SEQ_MAPPING,
            TF_MODEL_FOR_TABLE_QUESTION_ANSWERING_MAPPING,
            TF_MODEL_FOR_TEXT_ENCODING_MAPPING,
            TF_MODEL_FOR_TOKEN_CLASSIFICATION_MAPPING,
            TF_MODEL_FOR_VISION_2_SEQ_MAPPING,
            TF_MODEL_FOR_ZERO_SHOT_IMAGE_CLASSIFICATION_MAPPING,
            TF_MODEL_MAPPING,
            TF_MODEL_WITH_LM_HEAD_MAPPING,
            TFAutoModel,
            TFAutoModelForAudioClassification,
            TFAutoModelForCausalLM,
            TFAutoModelForDocumentQuestionAnswering,
            TFAutoModelForImageClassification,
            TFAutoModelForMaskedImageModeling,
            TFAutoModelForMaskedLM,
            TFAutoModelForMaskGeneration,
            TFAutoModelForMultipleChoice,
            TFAutoModelForNextSentencePrediction,
            TFAutoModelForPreTraining,
            TFAutoModelForQuestionAnswering,
            TFAutoModelForSemanticSegmentation,
            TFAutoModelForSeq2SeqLM,
            TFAutoModelForSequenceClassification,
            TFAutoModelForSpeechSeq2Seq,
            TFAutoModelForTableQuestionAnswering,
            TFAutoModelForTextEncoding,
            TFAutoModelForTokenClassification,
            TFAutoModelForVision2Seq,
            TFAutoModelForZeroShotImageClassification,
            TFAutoModelWithLMHead,
        )
        from .models.bart import (
            TFBartForConditionalGeneration,
            TFBartForSequenceClassification,
            TFBartModel,
            TFBartPretrainedModel,
        )
        from .models.bert import (
            TFBertEmbeddings,
            TFBertForMaskedLM,
            TFBertForMultipleChoice,
            TFBertForNextSentencePrediction,
            TFBertForPreTraining,
            TFBertForQuestionAnswering,
            TFBertForSequenceClassification,
            TFBertForTokenClassification,
            TFBertLMHeadModel,
            TFBertMainLayer,
            TFBertModel,
            TFBertPreTrainedModel,
        )
        from .models.blenderbot import (
            TFBlenderbotForConditionalGeneration,
            TFBlenderbotModel,
            TFBlenderbotPreTrainedModel,
        )
        from .models.blenderbot_small import (
            TFBlenderbotSmallForConditionalGeneration,
            TFBlenderbotSmallModel,
            TFBlenderbotSmallPreTrainedModel,
        )
        from .models.blip import (
            TFBlipForConditionalGeneration,
            TFBlipForImageTextRetrieval,
            TFBlipForQuestionAnswering,
            TFBlipModel,
            TFBlipPreTrainedModel,
            TFBlipTextModel,
            TFBlipVisionModel,
        )
        from .models.camembert import (
            TFCamembertForCausalLM,
            TFCamembertForMaskedLM,
            TFCamembertForMultipleChoice,
            TFCamembertForQuestionAnswering,
            TFCamembertForSequenceClassification,
            TFCamembertForTokenClassification,
            TFCamembertModel,
            TFCamembertPreTrainedModel,
        )
        from .models.clip import (
            TFCLIPModel,
            TFCLIPPreTrainedModel,
            TFCLIPTextModel,
            TFCLIPVisionModel,
        )
        from .models.convbert import (
            TFConvBertForMaskedLM,
            TFConvBertForMultipleChoice,
            TFConvBertForQuestionAnswering,
            TFConvBertForSequenceClassification,
            TFConvBertForTokenClassification,
            TFConvBertLayer,
            TFConvBertModel,
            TFConvBertPreTrainedModel,
        )
        from .models.convnext import (
            TFConvNextForImageClassification,
            TFConvNextModel,
            TFConvNextPreTrainedModel,
        )
        from .models.convnextv2 import (
            TFConvNextV2ForImageClassification,
            TFConvNextV2Model,
            TFConvNextV2PreTrainedModel,
        )
        from .models.ctrl import (
            TFCTRLForSequenceClassification,
            TFCTRLLMHeadModel,
            TFCTRLModel,
            TFCTRLPreTrainedModel,
        )
        from .models.cvt import (
            TFCvtForImageClassification,
            TFCvtModel,
            TFCvtPreTrainedModel,
        )
        from .models.data2vec import (
            TFData2VecVisionForImageClassification,
            TFData2VecVisionForSemanticSegmentation,
            TFData2VecVisionModel,
            TFData2VecVisionPreTrainedModel,
        )
        from .models.deberta import (
            TFDebertaForMaskedLM,
            TFDebertaForQuestionAnswering,
            TFDebertaForSequenceClassification,
            TFDebertaForTokenClassification,
            TFDebertaModel,
            TFDebertaPreTrainedModel,
        )
        from .models.deberta_v2 import (
            TFDebertaV2ForMaskedLM,
            TFDebertaV2ForMultipleChoice,
            TFDebertaV2ForQuestionAnswering,
            TFDebertaV2ForSequenceClassification,
            TFDebertaV2ForTokenClassification,
            TFDebertaV2Model,
            TFDebertaV2PreTrainedModel,
        )
        from .models.deit import (
            TFDeiTForImageClassification,
            TFDeiTForImageClassificationWithTeacher,
            TFDeiTForMaskedImageModeling,
            TFDeiTModel,
            TFDeiTPreTrainedModel,
        )
        from .models.deprecated.efficientformer import (
            TFEfficientFormerForImageClassification,
            TFEfficientFormerForImageClassificationWithTeacher,
            TFEfficientFormerModel,
            TFEfficientFormerPreTrainedModel,
        )
        from .models.deprecated.transfo_xl import (
            TFAdaptiveEmbedding,
            TFTransfoXLForSequenceClassification,
            TFTransfoXLLMHeadModel,
            TFTransfoXLMainLayer,
            TFTransfoXLModel,
            TFTransfoXLPreTrainedModel,
        )
        from .models.distilbert import (
            TFDistilBertForMaskedLM,
            TFDistilBertForMultipleChoice,
            TFDistilBertForQuestionAnswering,
            TFDistilBertForSequenceClassification,
            TFDistilBertForTokenClassification,
            TFDistilBertMainLayer,
            TFDistilBertModel,
            TFDistilBertPreTrainedModel,
        )
        from .models.dpr import (
            TFDPRContextEncoder,
            TFDPRPretrainedContextEncoder,
            TFDPRPretrainedQuestionEncoder,
            TFDPRPretrainedReader,
            TFDPRQuestionEncoder,
            TFDPRReader,
        )
        from .models.electra import (
            TFElectraForMaskedLM,
            TFElectraForMultipleChoice,
            TFElectraForPreTraining,
            TFElectraForQuestionAnswering,
            TFElectraForSequenceClassification,
            TFElectraForTokenClassification,
            TFElectraModel,
            TFElectraPreTrainedModel,
        )
        from .models.encoder_decoder import TFEncoderDecoderModel
        from .models.esm import (
            TFEsmForMaskedLM,
            TFEsmForSequenceClassification,
            TFEsmForTokenClassification,
            TFEsmModel,
            TFEsmPreTrainedModel,
        )
        from .models.flaubert import (
            TFFlaubertForMultipleChoice,
            TFFlaubertForQuestionAnsweringSimple,
            TFFlaubertForSequenceClassification,
            TFFlaubertForTokenClassification,
            TFFlaubertModel,
            TFFlaubertPreTrainedModel,
            TFFlaubertWithLMHeadModel,
        )
        from .models.funnel import (
            TFFunnelBaseModel,
            TFFunnelForMaskedLM,
            TFFunnelForMultipleChoice,
            TFFunnelForPreTraining,
            TFFunnelForQuestionAnswering,
            TFFunnelForSequenceClassification,
            TFFunnelForTokenClassification,
            TFFunnelModel,
            TFFunnelPreTrainedModel,
        )
        from .models.gpt2 import (
            TFGPT2DoubleHeadsModel,
            TFGPT2ForSequenceClassification,
            TFGPT2LMHeadModel,
            TFGPT2MainLayer,
            TFGPT2Model,
            TFGPT2PreTrainedModel,
        )
        from .models.gptj import (
            TFGPTJForCausalLM,
            TFGPTJForQuestionAnswering,
            TFGPTJForSequenceClassification,
            TFGPTJModel,
            TFGPTJPreTrainedModel,
        )
        from .models.groupvit import (
            TFGroupViTModel,
            TFGroupViTPreTrainedModel,
            TFGroupViTTextModel,
            TFGroupViTVisionModel,
        )
        from .models.hubert import (
            TFHubertForCTC,
            TFHubertModel,
            TFHubertPreTrainedModel,
        )
        from .models.idefics import (
            TFIdeficsForVisionText2Text,
            TFIdeficsModel,
            TFIdeficsPreTrainedModel,
        )
        from .models.layoutlm import (
            TFLayoutLMForMaskedLM,
            TFLayoutLMForQuestionAnswering,
            TFLayoutLMForSequenceClassification,
            TFLayoutLMForTokenClassification,
            TFLayoutLMMainLayer,
            TFLayoutLMModel,
            TFLayoutLMPreTrainedModel,
        )
        from .models.layoutlmv3 import (
            TFLayoutLMv3ForQuestionAnswering,
            TFLayoutLMv3ForSequenceClassification,
            TFLayoutLMv3ForTokenClassification,
            TFLayoutLMv3Model,
            TFLayoutLMv3PreTrainedModel,
        )
        from .models.led import (
            TFLEDForConditionalGeneration,
            TFLEDModel,
            TFLEDPreTrainedModel,
        )
        from .models.longformer import (
            TFLongformerForMaskedLM,
            TFLongformerForMultipleChoice,
            TFLongformerForQuestionAnswering,
            TFLongformerForSequenceClassification,
            TFLongformerForTokenClassification,
            TFLongformerModel,
            TFLongformerPreTrainedModel,
            TFLongformerSelfAttention,
        )
        from .models.lxmert import (
            TFLxmertForPreTraining,
            TFLxmertMainLayer,
            TFLxmertModel,
            TFLxmertPreTrainedModel,
            TFLxmertVisualFeatureEncoder,
        )
        from .models.marian import (
            TFMarianModel,
            TFMarianMTModel,
            TFMarianPreTrainedModel,
        )
        from .models.mbart import (
            TFMBartForConditionalGeneration,
            TFMBartModel,
            TFMBartPreTrainedModel,
        )
        from .models.mistral import (
            TFMistralForCausalLM,
            TFMistralForSequenceClassification,
            TFMistralModel,
            TFMistralPreTrainedModel,
        )
        from .models.mobilebert import (
            TFMobileBertForMaskedLM,
            TFMobileBertForMultipleChoice,
            TFMobileBertForNextSentencePrediction,
            TFMobileBertForPreTraining,
            TFMobileBertForQuestionAnswering,
            TFMobileBertForSequenceClassification,
            TFMobileBertForTokenClassification,
            TFMobileBertMainLayer,
            TFMobileBertModel,
            TFMobileBertPreTrainedModel,
        )
        from .models.mobilevit import (
            TFMobileViTForImageClassification,
            TFMobileViTForSemanticSegmentation,
            TFMobileViTModel,
            TFMobileViTPreTrainedModel,
        )
        from .models.mpnet import (
            TFMPNetForMaskedLM,
            TFMPNetForMultipleChoice,
            TFMPNetForQuestionAnswering,
            TFMPNetForSequenceClassification,
            TFMPNetForTokenClassification,
            TFMPNetMainLayer,
            TFMPNetModel,
            TFMPNetPreTrainedModel,
        )
        from .models.mt5 import (
            TFMT5EncoderModel,
            TFMT5ForConditionalGeneration,
            TFMT5Model,
        )
        from .models.openai import (
            TFOpenAIGPTDoubleHeadsModel,
            TFOpenAIGPTForSequenceClassification,
            TFOpenAIGPTLMHeadModel,
            TFOpenAIGPTMainLayer,
            TFOpenAIGPTModel,
            TFOpenAIGPTPreTrainedModel,
        )
        from .models.opt import TFOPTForCausalLM, TFOPTModel, TFOPTPreTrainedModel
        from .models.pegasus import (
            TFPegasusForConditionalGeneration,
            TFPegasusModel,
            TFPegasusPreTrainedModel,
        )
        from .models.rag import (
            TFRagModel,
            TFRagPreTrainedModel,
            TFRagSequenceForGeneration,
            TFRagTokenForGeneration,
        )
        from .models.regnet import (
            TFRegNetForImageClassification,
            TFRegNetModel,
            TFRegNetPreTrainedModel,
        )
        from .models.rembert import (
            TFRemBertForCausalLM,
            TFRemBertForMaskedLM,
            TFRemBertForMultipleChoice,
            TFRemBertForQuestionAnswering,
            TFRemBertForSequenceClassification,
            TFRemBertForTokenClassification,
            TFRemBertLayer,
            TFRemBertModel,
            TFRemBertPreTrainedModel,
        )
        from .models.resnet import (
            TFResNetForImageClassification,
            TFResNetModel,
            TFResNetPreTrainedModel,
        )
        from .models.roberta import (
            TFRobertaForCausalLM,
            TFRobertaForMaskedLM,
            TFRobertaForMultipleChoice,
            TFRobertaForQuestionAnswering,
            TFRobertaForSequenceClassification,
            TFRobertaForTokenClassification,
            TFRobertaMainLayer,
            TFRobertaModel,
            TFRobertaPreTrainedModel,
        )
        from .models.roberta_prelayernorm import (
            TFRobertaPreLayerNormForCausalLM,
            TFRobertaPreLayerNormForMaskedLM,
            TFRobertaPreLayerNormForMultipleChoice,
            TFRobertaPreLayerNormForQuestionAnswering,
            TFRobertaPreLayerNormForSequenceClassification,
            TFRobertaPreLayerNormForTokenClassification,
            TFRobertaPreLayerNormMainLayer,
            TFRobertaPreLayerNormModel,
            TFRobertaPreLayerNormPreTrainedModel,
        )
        from .models.roformer import (
            TFRoFormerForCausalLM,
            TFRoFormerForMaskedLM,
            TFRoFormerForMultipleChoice,
            TFRoFormerForQuestionAnswering,
            TFRoFormerForSequenceClassification,
            TFRoFormerForTokenClassification,
            TFRoFormerLayer,
            TFRoFormerModel,
            TFRoFormerPreTrainedModel,
        )
        from .models.sam import (
            TFSamModel,
            TFSamPreTrainedModel,
        )
        from .models.segformer import (
            TFSegformerDecodeHead,
            TFSegformerForImageClassification,
            TFSegformerForSemanticSegmentation,
            TFSegformerModel,
            TFSegformerPreTrainedModel,
        )
        from .models.speech_to_text import (
            TFSpeech2TextForConditionalGeneration,
            TFSpeech2TextModel,
            TFSpeech2TextPreTrainedModel,
        )
        from .models.swiftformer import (
            TFSwiftFormerForImageClassification,
            TFSwiftFormerModel,
            TFSwiftFormerPreTrainedModel,
        )
        from .models.swin import (
            TFSwinForImageClassification,
            TFSwinForMaskedImageModeling,
            TFSwinModel,
            TFSwinPreTrainedModel,
        )
        from .models.t5 import (
            TFT5EncoderModel,
            TFT5ForConditionalGeneration,
            TFT5Model,
            TFT5PreTrainedModel,
        )
        from .models.tapas import (
            TFTapasForMaskedLM,
            TFTapasForQuestionAnswering,
            TFTapasForSequenceClassification,
            TFTapasModel,
            TFTapasPreTrainedModel,
        )
        from .models.vision_encoder_decoder import TFVisionEncoderDecoderModel
        from .models.vision_text_dual_encoder import TFVisionTextDualEncoderModel
        from .models.vit import (
            TFViTForImageClassification,
            TFViTModel,
            TFViTPreTrainedModel,
        )
        from .models.vit_mae import (
            TFViTMAEForPreTraining,
            TFViTMAEModel,
            TFViTMAEPreTrainedModel,
        )
        from .models.wav2vec2 import (
            TFWav2Vec2ForCTC,
            TFWav2Vec2ForSequenceClassification,
            TFWav2Vec2Model,
            TFWav2Vec2PreTrainedModel,
        )
        from .models.whisper import (
            TFWhisperForConditionalGeneration,
            TFWhisperModel,
            TFWhisperPreTrainedModel,
        )
        from .models.xglm import (
            TFXGLMForCausalLM,
            TFXGLMModel,
            TFXGLMPreTrainedModel,
        )
        from .models.xlm import (
            TFXLMForMultipleChoice,
            TFXLMForQuestionAnsweringSimple,
            TFXLMForSequenceClassification,
            TFXLMForTokenClassification,
            TFXLMMainLayer,
            TFXLMModel,
            TFXLMPreTrainedModel,
            TFXLMWithLMHeadModel,
        )
        from .models.xlm_roberta import (
            TFXLMRobertaForCausalLM,
            TFXLMRobertaForMaskedLM,
            TFXLMRobertaForMultipleChoice,
            TFXLMRobertaForQuestionAnswering,
            TFXLMRobertaForSequenceClassification,
            TFXLMRobertaForTokenClassification,
            TFXLMRobertaModel,
            TFXLMRobertaPreTrainedModel,
        )
        from .models.xlnet import (
            TFXLNetForMultipleChoice,
            TFXLNetForQuestionAnsweringSimple,
            TFXLNetForSequenceClassification,
            TFXLNetForTokenClassification,
            TFXLNetLMHeadModel,
            TFXLNetMainLayer,
            TFXLNetModel,
            TFXLNetPreTrainedModel,
        )

        # Optimization
        from .optimization_tf import (
            AdamWeightDecay,
            GradientAccumulator,
            WarmUp,
            create_optimizer,
        )

    try:
        if not (
            is_librosa_available()
            and is_essentia_available()
            and is_scipy_available()
            and is_torch_available()
            and is_pretty_midi_available()
        ):
            raise OptionalDependencyNotAvailable()
    except OptionalDependencyNotAvailable:
        from .utils.dummy_essentia_and_librosa_and_pretty_midi_and_scipy_and_torch_objects import *
    else:
        from .models.pop2piano import (
            Pop2PianoFeatureExtractor,
            Pop2PianoProcessor,
            Pop2PianoTokenizer,
        )

    try:
        if not is_torchaudio_available():
            raise OptionalDependencyNotAvailable()
    except OptionalDependencyNotAvailable:
        from .utils.dummy_torchaudio_objects import *
    else:
        from .models.musicgen_melody import MusicgenMelodyFeatureExtractor, MusicgenMelodyProcessor
    try:
        if not is_flax_available():
            raise OptionalDependencyNotAvailable()
    except OptionalDependencyNotAvailable:
        # Import the same objects as dummies to get them in the namespace.
        # They will raise an import error if the user tries to instantiate / use them.
        from .utils.dummy_flax_objects import *
    else:
        from .generation import (
            FlaxForcedBOSTokenLogitsProcessor,
            FlaxForcedEOSTokenLogitsProcessor,
            FlaxForceTokensLogitsProcessor,
            FlaxGenerationMixin,
            FlaxLogitsProcessor,
            FlaxLogitsProcessorList,
            FlaxLogitsWarper,
            FlaxMinLengthLogitsProcessor,
            FlaxSuppressTokensAtBeginLogitsProcessor,
            FlaxSuppressTokensLogitsProcessor,
            FlaxTemperatureLogitsWarper,
            FlaxTopKLogitsWarper,
            FlaxTopPLogitsWarper,
            FlaxWhisperTimeStampLogitsProcessor,
        )
        from .modeling_flax_utils import FlaxPreTrainedModel

        # Flax model imports
        from .models.albert import (
            FlaxAlbertForMaskedLM,
            FlaxAlbertForMultipleChoice,
            FlaxAlbertForPreTraining,
            FlaxAlbertForQuestionAnswering,
            FlaxAlbertForSequenceClassification,
            FlaxAlbertForTokenClassification,
            FlaxAlbertModel,
            FlaxAlbertPreTrainedModel,
        )
        from .models.auto import (
            FLAX_MODEL_FOR_AUDIO_CLASSIFICATION_MAPPING,
            FLAX_MODEL_FOR_CAUSAL_LM_MAPPING,
            FLAX_MODEL_FOR_IMAGE_CLASSIFICATION_MAPPING,
            FLAX_MODEL_FOR_MASKED_LM_MAPPING,
            FLAX_MODEL_FOR_MULTIPLE_CHOICE_MAPPING,
            FLAX_MODEL_FOR_NEXT_SENTENCE_PREDICTION_MAPPING,
            FLAX_MODEL_FOR_PRETRAINING_MAPPING,
            FLAX_MODEL_FOR_QUESTION_ANSWERING_MAPPING,
            FLAX_MODEL_FOR_SEQ_TO_SEQ_CAUSAL_LM_MAPPING,
            FLAX_MODEL_FOR_SEQUENCE_CLASSIFICATION_MAPPING,
            FLAX_MODEL_FOR_SPEECH_SEQ_2_SEQ_MAPPING,
            FLAX_MODEL_FOR_TOKEN_CLASSIFICATION_MAPPING,
            FLAX_MODEL_FOR_VISION_2_SEQ_MAPPING,
            FLAX_MODEL_MAPPING,
            FlaxAutoModel,
            FlaxAutoModelForCausalLM,
            FlaxAutoModelForImageClassification,
            FlaxAutoModelForMaskedLM,
            FlaxAutoModelForMultipleChoice,
            FlaxAutoModelForNextSentencePrediction,
            FlaxAutoModelForPreTraining,
            FlaxAutoModelForQuestionAnswering,
            FlaxAutoModelForSeq2SeqLM,
            FlaxAutoModelForSequenceClassification,
            FlaxAutoModelForSpeechSeq2Seq,
            FlaxAutoModelForTokenClassification,
            FlaxAutoModelForVision2Seq,
        )
        from .models.bart import (
            FlaxBartDecoderPreTrainedModel,
            FlaxBartForCausalLM,
            FlaxBartForConditionalGeneration,
            FlaxBartForQuestionAnswering,
            FlaxBartForSequenceClassification,
            FlaxBartModel,
            FlaxBartPreTrainedModel,
        )
        from .models.beit import (
            FlaxBeitForImageClassification,
            FlaxBeitForMaskedImageModeling,
            FlaxBeitModel,
            FlaxBeitPreTrainedModel,
        )
        from .models.bert import (
            FlaxBertForCausalLM,
            FlaxBertForMaskedLM,
            FlaxBertForMultipleChoice,
            FlaxBertForNextSentencePrediction,
            FlaxBertForPreTraining,
            FlaxBertForQuestionAnswering,
            FlaxBertForSequenceClassification,
            FlaxBertForTokenClassification,
            FlaxBertModel,
            FlaxBertPreTrainedModel,
        )
        from .models.big_bird import (
            FlaxBigBirdForCausalLM,
            FlaxBigBirdForMaskedLM,
            FlaxBigBirdForMultipleChoice,
            FlaxBigBirdForPreTraining,
            FlaxBigBirdForQuestionAnswering,
            FlaxBigBirdForSequenceClassification,
            FlaxBigBirdForTokenClassification,
            FlaxBigBirdModel,
            FlaxBigBirdPreTrainedModel,
        )
        from .models.blenderbot import (
            FlaxBlenderbotForConditionalGeneration,
            FlaxBlenderbotModel,
            FlaxBlenderbotPreTrainedModel,
        )
        from .models.blenderbot_small import (
            FlaxBlenderbotSmallForConditionalGeneration,
            FlaxBlenderbotSmallModel,
            FlaxBlenderbotSmallPreTrainedModel,
        )
        from .models.bloom import (
            FlaxBloomForCausalLM,
            FlaxBloomModel,
            FlaxBloomPreTrainedModel,
        )
        from .models.clip import (
            FlaxCLIPModel,
            FlaxCLIPPreTrainedModel,
            FlaxCLIPTextModel,
            FlaxCLIPTextModelWithProjection,
            FlaxCLIPTextPreTrainedModel,
            FlaxCLIPVisionModel,
            FlaxCLIPVisionPreTrainedModel,
        )
        from .models.distilbert import (
            FlaxDistilBertForMaskedLM,
            FlaxDistilBertForMultipleChoice,
            FlaxDistilBertForQuestionAnswering,
            FlaxDistilBertForSequenceClassification,
            FlaxDistilBertForTokenClassification,
            FlaxDistilBertModel,
            FlaxDistilBertPreTrainedModel,
        )
        from .models.electra import (
            FlaxElectraForCausalLM,
            FlaxElectraForMaskedLM,
            FlaxElectraForMultipleChoice,
            FlaxElectraForPreTraining,
            FlaxElectraForQuestionAnswering,
            FlaxElectraForSequenceClassification,
            FlaxElectraForTokenClassification,
            FlaxElectraModel,
            FlaxElectraPreTrainedModel,
        )
        from .models.encoder_decoder import FlaxEncoderDecoderModel
        from .models.gemma import (
            FlaxGemmaForCausalLM,
            FlaxGemmaModel,
            FlaxGemmaPreTrainedModel,
        )
        from .models.gpt2 import (
            FlaxGPT2LMHeadModel,
            FlaxGPT2Model,
            FlaxGPT2PreTrainedModel,
        )
        from .models.gpt_neo import (
            FlaxGPTNeoForCausalLM,
            FlaxGPTNeoModel,
            FlaxGPTNeoPreTrainedModel,
        )
        from .models.gptj import (
            FlaxGPTJForCausalLM,
            FlaxGPTJModel,
            FlaxGPTJPreTrainedModel,
        )
        from .models.llama import (
            FlaxLlamaForCausalLM,
            FlaxLlamaModel,
            FlaxLlamaPreTrainedModel,
        )
        from .models.longt5 import (
            FlaxLongT5ForConditionalGeneration,
            FlaxLongT5Model,
            FlaxLongT5PreTrainedModel,
        )
        from .models.marian import (
            FlaxMarianModel,
            FlaxMarianMTModel,
            FlaxMarianPreTrainedModel,
        )
        from .models.mbart import (
            FlaxMBartForConditionalGeneration,
            FlaxMBartForQuestionAnswering,
            FlaxMBartForSequenceClassification,
            FlaxMBartModel,
            FlaxMBartPreTrainedModel,
        )
        from .models.mistral import (
            FlaxMistralForCausalLM,
            FlaxMistralModel,
            FlaxMistralPreTrainedModel,
        )
        from .models.mt5 import (
            FlaxMT5EncoderModel,
            FlaxMT5ForConditionalGeneration,
            FlaxMT5Model,
        )
        from .models.opt import FlaxOPTForCausalLM, FlaxOPTModel, FlaxOPTPreTrainedModel
        from .models.pegasus import (
            FlaxPegasusForConditionalGeneration,
            FlaxPegasusModel,
            FlaxPegasusPreTrainedModel,
        )
        from .models.regnet import (
            FlaxRegNetForImageClassification,
            FlaxRegNetModel,
            FlaxRegNetPreTrainedModel,
        )
        from .models.resnet import (
            FlaxResNetForImageClassification,
            FlaxResNetModel,
            FlaxResNetPreTrainedModel,
        )
        from .models.roberta import (
            FlaxRobertaForCausalLM,
            FlaxRobertaForMaskedLM,
            FlaxRobertaForMultipleChoice,
            FlaxRobertaForQuestionAnswering,
            FlaxRobertaForSequenceClassification,
            FlaxRobertaForTokenClassification,
            FlaxRobertaModel,
            FlaxRobertaPreTrainedModel,
        )
        from .models.roberta_prelayernorm import (
            FlaxRobertaPreLayerNormForCausalLM,
            FlaxRobertaPreLayerNormForMaskedLM,
            FlaxRobertaPreLayerNormForMultipleChoice,
            FlaxRobertaPreLayerNormForQuestionAnswering,
            FlaxRobertaPreLayerNormForSequenceClassification,
            FlaxRobertaPreLayerNormForTokenClassification,
            FlaxRobertaPreLayerNormModel,
            FlaxRobertaPreLayerNormPreTrainedModel,
        )
        from .models.roformer import (
            FlaxRoFormerForMaskedLM,
            FlaxRoFormerForMultipleChoice,
            FlaxRoFormerForQuestionAnswering,
            FlaxRoFormerForSequenceClassification,
            FlaxRoFormerForTokenClassification,
            FlaxRoFormerModel,
            FlaxRoFormerPreTrainedModel,
        )
        from .models.speech_encoder_decoder import FlaxSpeechEncoderDecoderModel
        from .models.t5 import (
            FlaxT5EncoderModel,
            FlaxT5ForConditionalGeneration,
            FlaxT5Model,
            FlaxT5PreTrainedModel,
        )
        from .models.vision_encoder_decoder import FlaxVisionEncoderDecoderModel
        from .models.vision_text_dual_encoder import FlaxVisionTextDualEncoderModel
        from .models.vit import (
            FlaxViTForImageClassification,
            FlaxViTModel,
            FlaxViTPreTrainedModel,
        )
        from .models.wav2vec2 import (
            FlaxWav2Vec2ForCTC,
            FlaxWav2Vec2ForPreTraining,
            FlaxWav2Vec2Model,
            FlaxWav2Vec2PreTrainedModel,
        )
        from .models.whisper import (
            FlaxWhisperForAudioClassification,
            FlaxWhisperForConditionalGeneration,
            FlaxWhisperModel,
            FlaxWhisperPreTrainedModel,
        )
        from .models.xglm import (
            FlaxXGLMForCausalLM,
            FlaxXGLMModel,
            FlaxXGLMPreTrainedModel,
        )
        from .models.xlm_roberta import (
            FlaxXLMRobertaForCausalLM,
            FlaxXLMRobertaForMaskedLM,
            FlaxXLMRobertaForMultipleChoice,
            FlaxXLMRobertaForQuestionAnswering,
            FlaxXLMRobertaForSequenceClassification,
            FlaxXLMRobertaForTokenClassification,
            FlaxXLMRobertaModel,
            FlaxXLMRobertaPreTrainedModel,
        )


else:
    import sys

    sys.modules[__name__] = _LazyModule(
        __name__,
        globals()["__file__"],
        _import_structure,
        module_spec=__spec__,
        extra_objects={"__version__": __version__},
    )


if not is_tf_available() and not is_torch_available() and not is_flax_available():
    logger.warning_advice(
        "None of PyTorch, TensorFlow >= 2.0, or Flax have been found. "
        "Models won't be available and only tokenizers, configuration "
        "and file/data utilities can be used."
    )<|MERGE_RESOLUTION|>--- conflicted
+++ resolved
@@ -1153,11 +1153,8 @@
     _import_structure["models.idefics"].extend(["IdeficsImageProcessor"])
     _import_structure["models.idefics2"].extend(["Idefics2ImageProcessor"])
     _import_structure["models.imagegpt"].extend(["ImageGPTFeatureExtractor", "ImageGPTImageProcessor"])
-<<<<<<< HEAD
     _import_structure["models.kosmos2_5"].extend(["Kosmos2_5ImageProcessor", "Kosmos2_5Processor"])
-=======
     _import_structure["models.instructblipvideo"].extend(["InstructBlipVideoImageProcessor"])
->>>>>>> e6550295
     _import_structure["models.layoutlmv2"].extend(["LayoutLMv2FeatureExtractor", "LayoutLMv2ImageProcessor"])
     _import_structure["models.layoutlmv3"].extend(["LayoutLMv3FeatureExtractor", "LayoutLMv3ImageProcessor"])
     _import_structure["models.levit"].extend(["LevitFeatureExtractor", "LevitImageProcessor"])
@@ -5840,11 +5837,8 @@
         from .models.idefics import IdeficsImageProcessor
         from .models.idefics2 import Idefics2ImageProcessor
         from .models.imagegpt import ImageGPTFeatureExtractor, ImageGPTImageProcessor
-<<<<<<< HEAD
+        from .models.instructblipvideo import InstructBlipVideoImageProcessor
         from .models.kosmos2_5 import Kosmos2_5ImageProcessor, Kosmos2_5Processor
-=======
-        from .models.instructblipvideo import InstructBlipVideoImageProcessor
->>>>>>> e6550295
         from .models.layoutlmv2 import (
             LayoutLMv2FeatureExtractor,
             LayoutLMv2ImageProcessor,
