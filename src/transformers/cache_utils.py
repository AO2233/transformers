--- conflicted
+++ resolved
@@ -1668,16 +1668,7 @@
     ) -> None:
         super().__init__()
         if not hasattr(config, "sliding_window") or config.sliding_window is None:
-<<<<<<< HEAD
             self.sliding_window = getattr(config, "attention_chunk_size", 8192)
-=======
-            self.sliding_window = getattr(config, "attention_chunk_size")
-            raise ValueError(
-                "Setting `cache_implementation` to 'sliding_window' requires the model config supporting "
-                "sliding window attention, please check if there is a `sliding_window` field in the model "
-                "config and it's not set to None."
-            )
->>>>>>> 61626d0d
         else: 
             self.sliding_window = config.sliding_window
         self.max_cache_len = max_cache_len
