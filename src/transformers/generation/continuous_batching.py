--- conflicted
+++ resolved
@@ -228,10 +228,7 @@
         """Returns the block table for a request."""
         return self._block_tables.get(request_id, [])
 
-<<<<<<< HEAD
-=======
-    @traced
->>>>>>> e4abe365
+    @traced
     def _get_physical_indices(self, state: RequestState, logical_indices: List[int]) -> List[int]:
         """
         Maps logical sequence indices to physical cache indices using the block table, using PyTorch.
@@ -254,7 +251,6 @@
 
         block_size = self.block_size
         physical_indices = []
-<<<<<<< HEAD
 
         for idx in logical_indices:
             block_idx = idx // block_size
@@ -264,17 +260,6 @@
                 raise IndexError(f"Logical index {idx} maps to block index {block_idx} which is out of bounds "
                                 f"for request {request_id}")
 
-=======
-
-        for idx in logical_indices:
-            block_idx = idx // block_size
-            block_offset = idx % block_size
-
-            if block_idx >= len(block_table):
-                raise IndexError(f"Logical index {idx} maps to block index {block_idx} which is out of bounds "
-                                f"for request {request_id}")
-
->>>>>>> e4abe365
             physical_block_num = block_table[block_idx]
             physical_index = physical_block_num * block_size + block_offset
             physical_indices.append(physical_index)
@@ -595,7 +580,6 @@
         else:
             state.static_outputs = []
 
-<<<<<<< HEAD
         self.output_queue.put(state)
 
   
@@ -630,9 +614,6 @@
             [req for req in self.waiting_requests if req.request_id not in request_ids_to_remove_from_waiting]
         )
         return scheduled_requests
-=======
-        self.output_queue.put(state.to_generation_output())
->>>>>>> e4abe365
 
     @traced(span_name="prepare_request")
     def _prepare_request_for_processing(self, state: RequestState, token_budget, request_ids_to_remove_from_waiting):
@@ -756,31 +737,7 @@
             self.max_seqlen_k = max(self.max_seqlen_k, key_length)
             state.position_offset += query_length
 
-<<<<<<< HEAD
         # now if sdpa or eager, create the attention mask!
-=======
-        self._build_tensors(
-            input_ids,
-            position_ids,
-            read_index,
-            write_index,
-            cumulative_seqlens_q,
-            cumulative_seqlens_k,
-            logits_indices,
-        )
-
-    @traced
-    def _build_tensors(
-        self,
-        input_ids,
-        position_ids,
-        read_index,
-        write_index,
-        cumulative_seqlens_q,
-        cumulative_seqlens_k,
-        logits_indices,
-    ):
->>>>>>> e4abe365
         to_tensor = partial(torch.tensor, **self.tensor_metadata)
         self.input_ids[:, :len(input_ids)] = to_tensor(input_ids)
         self.position_ids[:, :len(position_ids)] = to_tensor(position_ids)
@@ -790,7 +747,6 @@
         self.cumulative_seqlens_k[:len(cumulative_seqlens_k)] = to_tensor(cumulative_seqlens_k)
         self.logits_indices[:len(logits_indices)] = to_tensor(logits_indices)
         min_value = torch.finfo(self.model_dtype).min
-<<<<<<< HEAD
         # if self.config._attn_implementation != "paged_attention": # we set `is_causal` to True in paged call`
         for i in range(len(cumulative_seqlens_q) - 1):
             if (
@@ -826,64 +782,17 @@
                 return False
             state.allocated_blocks.extend(allocated)
         return True
-=======
-        if self.config._attn_implementation != "paged_attention": # we set `is_causal` to True in paged call`
-            for i in range(len(cumulative_seqlens_q) - 1):
-                if (
-                    cumulative_seqlens_q[i + 1] - cumulative_seqlens_q[i]
-                    < cumulative_seqlens_k[i + 1] - cumulative_seqlens_k[i]
-                    and cumulative_seqlens_q[i + 1] - cumulative_seqlens_q[i] >= 1
-                ):
-                    diagonal = cumulative_seqlens_k[i + 1] - (cumulative_seqlens_q[i + 1] - cumulative_seqlens_q[i]) + 1
-                    diagonal = diagonal - cumulative_seqlens_k[i]
-                else:
-                    diagonal = 1
-                query_range = slice(cumulative_seqlens_q[i], cumulative_seqlens_q[i + 1])
-                key_range = slice(cumulative_seqlens_k[i], cumulative_seqlens_k[i + 1])
-
-                mask = torch.triu(
-                    torch.full(
-                        self.attention_mask[..., query_range, key_range].shape, min_value, dtype=self.model_dtype, device=self.model_device
-                    ),
-                    diagonal=diagonal,
-                )
-                visualize_mask = AttentionMask(mask)
-                self.attention_mask[..., query_range, key_range] = mask
-
-    @traced
-    def _sync(self):
-        return self.output_ids.tolist()[0]  # should be the only synch we do
-
-    @traced
-    def _maybe_send_output(self, state: RequestState, token: int):
-        """Send output to the queue based on streaming mode and request state."""
-        if self.streaming or True:
-            state.next_token = token
-            self.output_queue.put(state.to_generation_output())
-        elif state.status == RequestStatus.FINISHED:
-            self.output_queue.put(state.to_generation_output())
->>>>>>> e4abe365
 
     @traced
     def update_batch(self):
         """Update request states based on generated tokens."""
-<<<<<<< HEAD
         out_tokens = self.output_ids.tolist()[0] # should be the only synch we do
-        finished_request_ids = []
-        for i, state in enumerate(self.requests_in_batch):
-            req_id = state.request_id
-            if len(state.remaining_prompt_ids) == 0 and state.waiting == False:
-                self._record_ttft_metric(state)
-                state.status = "decoding"
-=======
-        out_tokens = self._sync()
         finished_request_ids = []
         for i, state in enumerate(self.requests_in_batch):
             req_id = state.request_id
             if len(state.remaining_prompt_ids) == 0:
                 self.metrics.record_ttft_metric(state.created_time, state.request_id)
                 state.status = RequestStatus.DECODING
->>>>>>> e4abe365
                 token = out_tokens[self.logits_indices[i]]
                 state.static_outputs.extend([token])
                 state.prompt_ids = [token]
@@ -960,12 +869,8 @@
         self._generation_thread = None
         self._request_counter = 0
         self._request_lock = threading.Lock()
-<<<<<<< HEAD
-
-=======
         self.model.generation_config.top_p = None
         self.do_sample = getattr(generation_config, "do_sample", False)
->>>>>>> e4abe365
         self.logit_processor = self.model._get_logits_processor(self.model.generation_config)
         self.use_cuda_graph = getattr(generation_config, "use_cuda_graph", False)
         self.profile = getattr(generation_config, "profile", False)
@@ -1175,24 +1080,6 @@
                     if is_first:
                         is_first = False
 
-<<<<<<< HEAD
-            first = True
-            while not self.stop_event.is_set() or batch_processor.has_pending_requests():
-                batch_processor.prepare_next_batch()
-                if torch.cuda.is_available():
-                    if first:
-                        self.warmup(batch_processor)
-                        first = False
-                    try:
-                        self.graph.replay()
-                    except Exception as e:
-                        logger.error(f"Model forward pass failed: {e}", exc_info=True)
-                        batch_processor.handle_batch_error(e)
-                        continue
-                else:
-                    self._generation_step(batch_processor)
-=======
->>>>>>> e4abe365
 
 
         except Exception as e:
