# coding=utf-8
# Copyright 2023 IBM and HuggingFace Inc. team. All Rights Reserved.
#
# Licensed under the Apache License, Version 2.0 (the "License");
# you may not use this file except in compliance with the License.
# You may obtain a copy of the License at
#
#     http://www.apache.org/licenses/LICENSE-2.0
#
# Unless required by applicable law or agreed to in writing, software
# distributed under the License is distributed on an "AS IS" BASIS,
# WITHOUT WARRANTIES OR CONDITIONS OF ANY KIND, either express or implied.
# See the License for the specific language governing permissions and
# limitations under the License.
"""PyTorch PatchTSMixer model."""

import math
from dataclasses import dataclass
from typing import Callable, Optional, Tuple, Union

import torch
import torch.nn as nn

from transformers.modeling_utils import PreTrainedModel
from transformers.utils import ModelOutput

from ...modeling_flash_attention_utils import FlashAttentionKwargs
from ...modeling_utils import ALL_ATTENTION_FUNCTIONS
from ...processing_utils import Unpack
from ...time_series_utils import NegativeBinomialOutput, NormalOutput, StudentTOutput
from ...utils import auto_docstring, logging
from ...utils.deprecation import deprecate_kwarg
from .configuration_patchtsmixer import PatchTSMixerConfig


logger = logging.get_logger(__name__)


class PatchTSMixerGatedAttention(nn.Module):
    """
    Module that applies gated attention to input data.

    Args:
        in_size (`int`): The input size.
        out_size (`int`): The output size.
    """

    def __init__(self, in_size: int, out_size: int):
        super().__init__()
        self.attn_layer = nn.Linear(in_size, out_size)
        self.attn_softmax = nn.Softmax(dim=-1)

    def forward(self, inputs):
        attn_weight = self.attn_softmax(self.attn_layer(inputs))
        inputs = inputs * attn_weight
        return inputs


# Copied from transformers.models.patchtst.modeling_patchtst.PatchTSTBatchNorm with PatchTST->PatchTSMixer
class PatchTSMixerBatchNorm(nn.Module):
    """
    Compute batch normalization over the sequence length (time) dimension.
    """

    def __init__(self, config: PatchTSMixerConfig):
        super().__init__()
        self.batchnorm = nn.BatchNorm1d(config.d_model, eps=config.norm_eps)

    def forward(self, inputs: torch.Tensor):
        """
        Parameters:
            inputs (`torch.Tensor` of shape `(batch_size, sequence_length, d_model)`):
                input for Batch norm calculation
        Returns:
            `torch.Tensor` of shape `(batch_size, sequence_length, d_model)`
        """
        output = inputs.transpose(1, 2)  # output: (batch_size, d_model, sequence_length)
        output = self.batchnorm(output)
        return output.transpose(1, 2)


class PatchTSMixerPositionalEncoding(nn.Module):
    """
    Class for positional encoding
    """

    def __init__(self, config: PatchTSMixerConfig):
        super().__init__()
        # positional encoding: [num_patches x d_model]
        if config.use_positional_encoding:
            self.position_enc = self._init_pe(config)
        else:
            self.position_enc = nn.Parameter(torch.zeros(config.num_patches, config.d_model))

    @staticmethod
    def _init_pe(config: PatchTSMixerConfig) -> nn.Parameter:
        # Positional encoding
        if config.positional_encoding_type == "random":
            position_enc = nn.Parameter(torch.randn(config.num_patches, config.d_model), requires_grad=True)
        elif config.positional_encoding_type == "sincos":
            position_enc = torch.zeros(config.num_patches, config.d_model)
            position = torch.arange(0, config.num_patches).unsqueeze(1)
            div_term = torch.exp(torch.arange(0, config.d_model, 2) * -(math.log(10000.0) / config.d_model))
            position_enc[:, 0::2] = torch.sin(position * div_term)
            position_enc[:, 1::2] = torch.cos(position * div_term)
            position_enc = position_enc - position_enc.mean()
            position_enc = position_enc / (position_enc.std() * 10)
            position_enc = nn.Parameter(position_enc, requires_grad=False)
        else:
            raise ValueError(
                f"{config.positional_encoding_type} is not a valid positional encoder. Available types are 'random' and 'sincos'."
            )
        return position_enc

    def forward(self, patch_input: torch.Tensor):
        # hidden_state: [bs x num_channels x num_patches x d_model]
        hidden_state = patch_input + self.position_enc
        return hidden_state


class PatchTSMixerNormLayer(nn.Module):
    """Normalization block

    Args:
        config (`PatchTSMixerConfig`):
            Configuration.
    """

    def __init__(self, config: PatchTSMixerConfig):
        super().__init__()

        self.norm_mlp = config.norm_mlp

        if "batch" in config.norm_mlp.lower():
            self.norm = PatchTSMixerBatchNorm(config)
        else:
            self.norm = nn.LayerNorm(config.d_model, eps=config.norm_eps)

    def forward(self, inputs: torch.Tensor):
        """
        Args:
            inputs (`torch.Tensor` of shape `((batch_size, num_channels, num_patches, d_model))`):
                Input to the normalization layer.
        Returns:
            `torch.Tensor` of shape `((batch_size, num_channels, num_patches, d_model))`
        """
        if "batch" in self.norm_mlp.lower():
            # reshape the data
            inputs_reshaped = torch.reshape(
                inputs,
                (
                    inputs.shape[0] * inputs.shape[1],
                    inputs.shape[2],
                    inputs.shape[3],
                ),
            )  # inputs_reshaped: [batch_size*num_channels, num_patches, d_model]

            # inputs_reshaped: [batch_size*num_channels, num_patches, d_model]
            inputs_reshaped = self.norm(inputs_reshaped)

            # put back data to the original shape
            inputs = torch.reshape(inputs_reshaped, inputs.shape)

        else:
            inputs = self.norm(inputs)

        return inputs


class PatchTSMixerMLP(nn.Module):
    def __init__(self, in_features, out_features, config):
        super().__init__()
        num_hidden = in_features * config.expansion_factor
        self.fc1 = nn.Linear(in_features, num_hidden)
        self.dropout1 = nn.Dropout(config.dropout)
        self.fc2 = nn.Linear(num_hidden, out_features)
        self.dropout2 = nn.Dropout(config.dropout)

    def forward(self, inputs: torch.Tensor):
        """
        Args:
            inputs (`torch.Tensor` of shape `((batch_size, num_channels, num_patches, d_model))`):
                Input to the MLP layer.
        Returns:
            `torch.Tensor` of the same shape as `inputs`
        """
        inputs = self.dropout1(nn.functional.gelu(self.fc1(inputs)))
        inputs = self.fc2(inputs)
        inputs = self.dropout2(inputs)
        return inputs


class PatchTSMixerChannelFeatureMixerBlock(nn.Module):
    """This module mixes the features in the channel dimension.

    Args:
        config (`PatchTSMixerConfig`):
            Configuration.
    """

    def __init__(self, config: PatchTSMixerConfig):
        super().__init__()

        self.norm = PatchTSMixerNormLayer(config)
        self.gated_attn = config.gated_attn
        self.mlp = PatchTSMixerMLP(
            in_features=config.num_input_channels,
            out_features=config.num_input_channels,
            config=config,
        )

        if config.gated_attn:
            self.gating_block = PatchTSMixerGatedAttention(
                in_size=config.num_input_channels, out_size=config.num_input_channels
            )

    def forward(self, inputs: torch.Tensor):
        """
        Args:
            inputs (`torch.Tensor` of shape `((batch_size, num_channels, num_patches, d_model))`):
                input to the MLP layer
        Returns:
            `torch.Tensor` of the same shape as `inputs`
        """
        residual = inputs
        inputs = self.norm(inputs)

        inputs = inputs.permute(0, 3, 2, 1)

        if self.gated_attn:
            inputs = self.gating_block(inputs)

        inputs = self.mlp(inputs)

        inputs = inputs.permute(0, 3, 2, 1)

        out = inputs + residual
        return out


# Copied from transformers.models.bart.modeling_bart.eager_attn_forward
def eager_attn_forward(
    module: nn.Module,
    query: torch.Tensor,
    key: torch.Tensor,
    value: torch.Tensor,
    attention_mask: Optional[torch.Tensor],
    scaling: float,
    dropout: float = 0.0,
    layer_head_mask: Optional[torch.Tensor] = None,
    **kwargs,
):
    attn_weights = torch.matmul(query, key.transpose(2, 3)) * scaling
    if attention_mask is not None:
        attn_weights = attn_weights + attention_mask

    attn_weights = nn.functional.softmax(attn_weights, dim=-1)

    if layer_head_mask is not None:
        attn_weights = attn_weights * layer_head_mask.view(1, -1, 1, 1)

    attn_weights = nn.functional.dropout(attn_weights, p=dropout, training=module.training)
    attn_output = torch.matmul(attn_weights, value)
    attn_output = attn_output.transpose(1, 2).contiguous()

    return attn_output, attn_weights


# Copied from transformers.models.wav2vec2.modeling_wav2vec2.Wav2Vec2Attention with Wav2Vec2->PatchTSMixer
class PatchTSMixerAttention(nn.Module):
    """Multi-headed attention from 'Attention Is All You Need' paper"""

    def __init__(
        self,
        embed_dim: int,
        num_heads: int,
        dropout: float = 0.0,
        is_decoder: bool = False,
        bias: bool = True,
        is_causal: bool = False,
        config: Optional[PatchTSMixerConfig] = None,
        layer_idx: Optional[int] = None,
    ):
        super().__init__()
        self.embed_dim = embed_dim
        self.num_heads = num_heads
        self.dropout = dropout
        self.head_dim = embed_dim // num_heads
        self.config = config

        if (self.head_dim * num_heads) != self.embed_dim:
            raise ValueError(
                f"embed_dim must be divisible by num_heads (got `embed_dim`: {self.embed_dim}"
                f" and `num_heads`: {num_heads})."
            )
        self.scaling = self.head_dim**-0.5
        self.is_decoder = is_decoder
        self.is_causal = is_causal
        self.layer_idx = layer_idx
        if layer_idx is None and self.is_decoder:
            logger.warning_once(
                f"Instantiating a decoder {self.__class__.__name__} without passing `layer_idx` is not recommended and "
                "will lead to errors during the forward call, if caching is used. Please make sure to provide a `layer_idx` "
                "when creating this class."
            )

        self.k_proj = nn.Linear(embed_dim, embed_dim, bias=bias)
        self.v_proj = nn.Linear(embed_dim, embed_dim, bias=bias)
        self.q_proj = nn.Linear(embed_dim, embed_dim, bias=bias)
        self.out_proj = nn.Linear(embed_dim, embed_dim, bias=bias)

<<<<<<< HEAD
=======
    # Ignore copy
    @deprecate_kwarg("key_value_states", version="4.55")
    @deprecate_kwarg("past_key_value", version="4.55")
    @deprecate_kwarg("cache_position", version="4.55")
>>>>>>> 555715f4
    def forward(
        self,
        hidden_states: torch.Tensor,
        key_value_states: Optional[torch.Tensor] = None,
        past_key_value: Optional[Tuple[torch.Tensor]] = None,
        attention_mask: Optional[torch.Tensor] = None,
        layer_head_mask: Optional[torch.Tensor] = None,
        output_attentions: bool = False,
<<<<<<< HEAD
        # TODO: we need a refactor so that the different attention modules can get their specific kwargs
        # ATM, we have mixed things encoder, decoder, and encoder-decoder attn
        **kwargs: Unpack[FlashAttentionKwargs],
    ) -> Tuple[torch.Tensor, Optional[torch.Tensor], Optional[Tuple[torch.Tensor]]]:
        """Input shape: Batch x Time x Channel"""

        # if key_value_states are provided this layer is used as a cross-attention layer
        # for the decoder
        is_cross_attention = key_value_states is not None

        # determine input shapes
        bsz, tgt_len = hidden_states.shape[:-1]
        src_len = key_value_states.shape[1] if is_cross_attention else tgt_len

        q_input_shape = (bsz, tgt_len, -1, self.head_dim)
        kv_input_shape = (bsz, src_len, -1, self.head_dim)

        # get query proj
        query_states = self.q_proj(hidden_states).view(*q_input_shape).transpose(1, 2)

        # get key, value proj
        # `past_key_value[0].shape[2] == key_value_states.shape[1]`
        # is checking that the `sequence_length` of the `past_key_value` is the same as
        # the provided `key_value_states` to support prefix tuning
        if (
            is_cross_attention
            and past_key_value is not None
            and past_key_value[0].shape[2] == key_value_states.shape[1]
        ):
            # reuse k,v, cross_attentions
            key_states = past_key_value[0]
            value_states = past_key_value[1]
        elif is_cross_attention:
            # cross_attentions
            key_states = self.k_proj(key_value_states).view(*kv_input_shape).transpose(1, 2)
            value_states = self.v_proj(key_value_states).view(*kv_input_shape).transpose(1, 2)
        elif past_key_value is not None:
            # reuse k, v, self_attention
            key_states = self.k_proj(hidden_states).view(*kv_input_shape).transpose(1, 2)
            value_states = self.v_proj(hidden_states).view(*kv_input_shape).transpose(1, 2)
            key_states = torch.cat([past_key_value[0], key_states], dim=2)
            value_states = torch.cat([past_key_value[1], value_states], dim=2)
        else:
            # self_attention
            key_states = self.k_proj(hidden_states).view(*kv_input_shape).transpose(1, 2)
            value_states = self.v_proj(hidden_states).view(*kv_input_shape).transpose(1, 2)

        if self.is_decoder:
            # if cross_attention save Tuple(torch.Tensor, torch.Tensor) of all cross attention key/value_states.
            # Further calls to cross_attention layer can then reuse all cross-attention
            # key/value_states (first "if" case)
            # if uni-directional self-attention (decoder) save Tuple(torch.Tensor, torch.Tensor) of
            # all previous decoder key/value_states. Further calls to uni-directional self-attention
            # can concat previous decoder key/value_states to current projected key/value_states (third "elif" case)
            # if encoder bi-directional self-attention `past_key_value` is always `None`
            past_key_value = (key_states, value_states)

        attention_interface: Callable = eager_attn_forward
        attention_type = self.config._attn_implementation
        if self.config._attn_implementation != "eager":
            if (output_attentions or layer_head_mask is not None) and self.config._attn_implementation in [
                "sdpa",
                "flash_attention_2",
                "flex_attention",
            ]:
                logger.warning_once(
                    f"Falling back to eager attention because `{attention_type}` does not support"
                    f" `output_attentions=True` or `head_mask`."
                )
            elif self.training and self.dropout > 0 and self.config._attn_implementation == "flex_attention":
                logger.warning_once(
                    f"Falling back to eager attention because `dropout` is not supported in `{attention_type}`."
=======
        cache_position: Optional[torch.Tensor] = None,
    ) -> Tuple[torch.Tensor, Optional[torch.Tensor], Optional[Tuple[torch.Tensor]]]:
        """Input shape: Batch x Time x Channel"""

        bsz, tgt_len, _ = hidden_states.size()

        # get query proj
        query_states = self.q_proj(hidden_states).view(bsz, -1, self.num_heads, self.head_dim).transpose(1, 2)
        query_states = query_states * self.scaling

        key_states = self.k_proj(hidden_states).view(bsz, -1, self.num_heads, self.head_dim).transpose(1, 2)
        value_states = self.v_proj(hidden_states).view(bsz, -1, self.num_heads, self.head_dim).transpose(1, 2)

        proj_shape = (bsz * self.num_heads, -1, self.head_dim)
        query_states = query_states.reshape(*proj_shape)
        key_states = key_states.reshape(*proj_shape)
        value_states = value_states.reshape(*proj_shape)

        src_len = key_states.size(1)
        attn_weights = torch.bmm(query_states, key_states.transpose(1, 2))

        if attn_weights.size() != (bsz * self.num_heads, tgt_len, src_len):
            raise ValueError(
                f"Attention weights should be of size {(bsz * self.num_heads, tgt_len, src_len)}, but is"
                f" {attn_weights.size()}"
            )

        if attention_mask is not None:
            attention_mask = attention_mask[:, :, :, : key_states.shape[-2]]
            attn_weights = attn_weights.view(bsz, self.num_heads, tgt_len, src_len) + attention_mask
            attn_weights = attn_weights.view(bsz * self.num_heads, tgt_len, src_len)

        attn_weights = nn.functional.softmax(attn_weights, dim=-1)

        if layer_head_mask is not None:
            if layer_head_mask.size() != (self.num_heads,):
                raise ValueError(
                    f"Head mask for a single layer should be of size {(self.num_heads,)}, but is"
                    f" {layer_head_mask.size()}"
>>>>>>> 555715f4
                )
            else:
                attention_interface = ALL_ATTENTION_FUNCTIONS[self.config._attn_implementation]

        attn_output, attn_weights = attention_interface(
            self,
            query_states,
            key_states,
            value_states,
            attention_mask,
            dropout=0.0 if not self.training else self.dropout,
            scaling=self.scaling,
            layer_head_mask=layer_head_mask,
            **kwargs,
        )

        attn_output = attn_output.reshape(bsz, tgt_len, -1).contiguous()
        attn_output = self.out_proj(attn_output)

<<<<<<< HEAD
        return attn_output, attn_weights, past_key_value
=======
        return attn_output, attn_weights_reshaped, None
>>>>>>> 555715f4


class PatchMixerBlock(nn.Module):
    """This module mixes the patch dimension.

    Args:
        config (`PatchTSMixerConfig`):
            Configuration.
    """

    def __init__(self, config: PatchTSMixerConfig):
        super().__init__()

        self.norm = PatchTSMixerNormLayer(config)

        self.self_attn = config.self_attn
        self.gated_attn = config.gated_attn

        self.mlp = PatchTSMixerMLP(
            in_features=config.num_patches,
            out_features=config.num_patches,
            config=config,
        )

        if config.gated_attn:
            self.gating_block = PatchTSMixerGatedAttention(in_size=config.num_patches, out_size=config.num_patches)

        if config.self_attn:
            self.self_attn_layer = PatchTSMixerAttention(
                embed_dim=config.d_model,
                num_heads=config.self_attn_heads,
                dropout=config.dropout,
                config=config,
            )
            self.norm_attn = PatchTSMixerNormLayer(config)

    def forward(self, hidden_state):
        """
        Args:
            hidden_state (`torch.Tensor`): Input tensor.

        Returns:
            `torch.Tensor`: Transformed tensor.
        """
        residual = hidden_state

        hidden_state = self.norm(hidden_state)

        if self.self_attn:
            batch_size, n_vars, num_patches, d_model = hidden_state.shape
            hidden_state_reshaped = hidden_state.reshape(batch_size * n_vars, num_patches, d_model)

            x_attn, _, _ = self.self_attn_layer(hidden_state_reshaped, output_attentions=False)
            x_attn = x_attn.reshape(batch_size, n_vars, num_patches, d_model)

        # Transpose so that num_patches is the last dimension
        hidden_state = hidden_state.transpose(2, 3)
        hidden_state = self.mlp(hidden_state)

        if self.gated_attn:
            hidden_state = self.gating_block(hidden_state)

        # Transpose back
        hidden_state = hidden_state.transpose(2, 3)

        if self.self_attn:
            hidden_state = self.norm_attn(hidden_state + x_attn)

        out = hidden_state + residual
        return out


class FeatureMixerBlock(nn.Module):
    """This module mixes the hidden feature dimension.

    Args:
        config (`PatchTSMixerConfig`):
            Configuration.

    """

    def __init__(self, config: PatchTSMixerConfig):
        super().__init__()

        self.norm = PatchTSMixerNormLayer(config)

        self.gated_attn = config.gated_attn

        self.mlp = PatchTSMixerMLP(
            in_features=config.d_model,
            out_features=config.d_model,
            config=config,
        )

        if config.gated_attn:
            self.gating_block = PatchTSMixerGatedAttention(in_size=config.d_model, out_size=config.d_model)

    def forward(self, hidden: torch.Tensor):
        """
        Args:
            hidden (`torch.Tensor` of shape `(batch_size, num_patches, d_model)`):
                Input tensor to the layer.

        Returns:
            `torch.Tensor`: Transformed tensor.
        """
        residual = hidden
        hidden = self.norm(hidden)
        hidden = self.mlp(hidden)

        if self.gated_attn:
            hidden = self.gating_block(hidden)

        out = hidden + residual
        return out


class PatchTSMixerLayer(nn.Module):
    """
    The `PatchTSMixer` layer that does all three kinds of mixing.

    Args:
        config (`PatchTSMixerConfig`):
            Configuration.

    """

    def __init__(self, config: PatchTSMixerConfig):
        super().__init__()

        self.patch_mixer = PatchMixerBlock(config=config)
        self.feature_mixer = FeatureMixerBlock(config=config)

        self.mode = config.mode

        if config.mode == "mix_channel":
            self.channel_feature_mixer = PatchTSMixerChannelFeatureMixerBlock(config=config)

    def forward(self, hidden: torch.Tensor):
        """
        Args:
            hidden (`torch.Tensor` of shape `(batch_size, num_patches, d_model)`):
                Input tensor to the layer.

        Returns:
            `torch.Tensor`: Transformed tensor.
        """
        if self.mode == "mix_channel":
            hidden = self.channel_feature_mixer(hidden)

        hidden = self.patch_mixer(hidden)
        hidden = self.feature_mixer(hidden)  # hidden: (batch_size x num_patches x d_model)
        return hidden


class PatchTSMixerBlock(nn.Module):
    """The main computing framework of the `PatchTSMixer` model.

    Args:
        config (`PatchTSMixerConfig`):
            Configuration.
    """

    def __init__(self, config: PatchTSMixerConfig):
        super().__init__()

        num_layers = config.num_layers

        self.mixers = nn.ModuleList([PatchTSMixerLayer(config=config) for _ in range(num_layers)])

    def forward(self, hidden_state, output_hidden_states: bool = False):
        """
        Args:
            hidden_state (`torch.Tensor`): The input tensor.
            output_hidden_states (`bool`, *optional*, defaults to False.):
                Whether to output the hidden states as well.

        Returns:
            `torch.Tensor`: The embedding. `list`: List of all hidden states if `output_hidden_states` is set to
            `True`.
        """
        all_hidden_states = []

        embedding = hidden_state

        for mod in self.mixers:
            embedding = mod(embedding)
            if output_hidden_states:
                all_hidden_states.append(embedding)

        if output_hidden_states:
            return embedding, all_hidden_states
        else:
            return embedding, None


class PatchTSMixerForPredictionHead(nn.Module):
    """Prediction Head for Forecasting

    Args:
        config (`PatchTSMixerConfig`):
            Configuration.
    """

    def __init__(self, config: PatchTSMixerConfig, distribution_output=None):
        super().__init__()

        self.prediction_channel_indices = config.prediction_channel_indices

        if self.prediction_channel_indices is not None:
            self.prediction_channel_indices.sort()

        self.dropout_layer = nn.Dropout(config.head_dropout)
        if distribution_output is None:
            self.base_forecast_block = nn.Linear((config.num_patches * config.d_model), config.prediction_length)
        else:
            self.base_forecast_block = distribution_output.get_parameter_projection(
                config.num_patches * config.d_model
            )

        self.flatten = nn.Flatten(start_dim=-2)

    def forward(self, hidden_features):
        """

        Args:
            hidden_features (`torch.Tensor` of shape `(batch_size, num_patch, d_model)` in `flatten` mode
                or `(batch_size, n_vars, num_patch, d_model)` in `common_channel`/`mix_channel` mode.): Input hidden
                features.

        Returns:
            `torch.Tensor` of shape `(batch_size, prediction_length, nvars)`.

        """

        hidden_features = self.flatten(hidden_features)  # [batch_size x n_vars x num_patch * d_model]
        hidden_features = self.dropout_layer(hidden_features)  # [batch_size x n_vars x num_patch * d_model]
        forecast = self.base_forecast_block(hidden_features)  # [batch_size x n_vars x prediction_length]
        if isinstance(forecast, tuple):
            forecast = tuple(z.transpose(-1, -2) for z in forecast)
        else:
            forecast = forecast.transpose(-1, -2)  # [batch_size x prediction_length x n_vars]

        if self.prediction_channel_indices is not None:
            if isinstance(forecast, tuple):
                forecast = tuple(z[..., self.prediction_channel_indices] for z in forecast)
            else:
                forecast = forecast[..., self.prediction_channel_indices]  # [batch_size x prediction_length x n_vars]

        return forecast


class PatchTSMixerLinearHead(nn.Module):
    """Linear head for Classification and Regression.

    Args:
        config (`PatchTSMixerConfig`):
            Configuration.
    """

    def __init__(self, config: PatchTSMixerConfig, distribution_output=None):
        super().__init__()

        self.head_aggregation = config.head_aggregation
        self.output_range = config.output_range

        if config.head_aggregation is None:
            mul_factor = config.num_patches
        else:
            mul_factor = 1
        self.distribution_output = distribution_output
        if distribution_output is None:
            self.projection = nn.Linear(
                config.d_model * config.num_input_channels * mul_factor,
                config.num_targets,
            )
        else:
            self.projection = distribution_output.get_parameter_projection(
                config.d_model * config.num_input_channels * mul_factor
            )

        if config.head_aggregation is None:
            self.flatten = nn.Flatten(start_dim=-3)
        else:
            self.flatten = nn.Flatten(start_dim=-2)

        self.dropout = nn.Dropout(config.head_dropout)

    def forward(self, hidden_features):
        """
        Args:
            hidden_features (`torch.Tensor` of shape `(batch_size x num_patch x d_model)` in `flatten` mode
                or `(batch_size x n_vars x num_patch x d_model)` in `common_channel`/`mix_channel` mode.): Input hidden
                features.

        Returns:
            `torch.Tensor` of shape `(batch_size x num_targets)`.
        """

        # batch_size x d_model x num_patch or batch_size x n_vars x d_model x num_patch
        hidden_features = hidden_features.transpose(-1, -2)
        if self.head_aggregation == "use_last":
            # batch_size x d_model (flatten) or # batch_size x n_vars x d_model (common_channel)
            hidden_features = hidden_features[..., -1]
        elif self.head_aggregation == "max_pool":
            # batch_size x n_vars x d_model or batch_size x d_model
            hidden_features = hidden_features.max(dim=-1).values
        elif self.head_aggregation == "avg_pool":
            # batch_size x n_vars x d_model or batch_size x d_model
            hidden_features = hidden_features.mean(dim=-1)

        if self.flatten:
            hidden_features = self.flatten(hidden_features)
        hidden_features = self.dropout(hidden_features)
        hidden_features = self.projection(hidden_features)  # batch_size x num_targets

        if (self.distribution_output is None) and (self.output_range is not None):
            hidden_features = (
                torch.sigmoid(hidden_features) * (self.output_range[1] - self.output_range[0]) + self.output_range[0]
            )
        return hidden_features


@auto_docstring
class PatchTSMixerPreTrainedModel(PreTrainedModel):
    # Weight initialization
    config_class = PatchTSMixerConfig
    base_model_prefix = "model"
    main_input_name = "past_values"
    supports_gradient_checkpointing = False

    def _init_weights(self, module):
        """Initialize weights"""
        if isinstance(module, PatchTSMixerPositionalEncoding):
            # initialize positional encoding
            if self.config.positional_encoding_type == "random":
                nn.init.normal_(module.position_enc, mean=0.0, std=0.1)
        elif isinstance(module, (nn.LayerNorm, nn.BatchNorm1d)):
            module.bias.data.zero_()
            module.weight.data.fill_(1.0)
        elif isinstance(module, PatchTSMixerBatchNorm):
            module.batchnorm.bias.data.zero_()
            module.batchnorm.weight.data.fill_(1.0)
        elif isinstance(module, nn.Linear):
            module.weight.data.normal_(mean=0.0, std=self.config.init_std)
            if module.bias is not None:
                module.bias.data.zero_()


class PatchTSMixerPretrainHead(nn.Module):
    """Pretraining head.

    Args:
        config (`PatchTSMixerConfig`):
            Configuration.
    """

    def __init__(self, config: PatchTSMixerConfig):
        super().__init__()

        self.dropout_layer = nn.Dropout(config.head_dropout)
        self.base_pt_block = nn.Linear(config.d_model, config.patch_length)

    def forward(self, hidden_features):
        """
        Args:
            hidden_features (`torch.Tensor` of shape `(batch_size x num_patch x d_model)` in `flatten` mode
                or `(batch_size x n_vars x num_patch x d_model)` in `common_channel`/`mix_channel` mode.): Input hidden
                features.

        Returns:
            `torch.Tensor` of shape `(batch_size x n_vars x num_patch x patch_length)`.
        """

        hidden_features = self.dropout_layer(hidden_features)
        forecast = self.base_pt_block(hidden_features)  # [batch_size x n_vars x num_patch x patch_length]
        return forecast


# Copied from transformers.models.patchtst.modeling_patchtst.random_masking
def random_masking(
    inputs: torch.Tensor,
    mask_ratio: float,
    unmasked_channel_indices: Optional[list] = None,
    channel_consistent_masking: bool = False,
    mask_value: int = 0,
):
    """random_masking: Mask the input considering the control variables.

    Args:
        inputs (`torch.Tensor` of shape `(batch_size, num_channels, sequence_length, num_features)`):
            The input tensor to mask.
        mask_ratio (`float`):
            Masking ratio applied to mask the input data during random pretraining. It is the number between 0 and 1.
        unmasked_channel_indices (list, *optional*):
            Indices of channels that will not be masked.
        channel_consistent_masking (bool, *optional*, defaults to `False`):
            When true, masking will be same across all channels of a timeseries. Otherwise, masking positions will vary
            across channels.
        mask_value (int, *optional*, defaults to 0):
            Define the value of masked patches for pretraining.

    Returns:
        `tuple(torch.Tensor)`: inputs_mask, masked input, same shape as input Tensor and mask tensor of shape [bs x c x
        n]
    """
    if mask_ratio < 0 or mask_ratio >= 1:
        raise ValueError(f"Mask ratio {mask_ratio} has to be between 0 and 1.")

    batch_size, num_channels, sequence_length, num_features = inputs.shape
    device = inputs.device

    len_keep = int(sequence_length * (1 - mask_ratio))

    if channel_consistent_masking:
        noise = torch.rand(batch_size, 1, sequence_length, device=device)  # noise in [0, 1], bs x 1 x  L
        noise = noise.repeat(1, num_channels, 1)  # bs x num_channels x time
    else:
        # noise in [0, 1], bs x num_channels x L
        noise = torch.rand(batch_size, num_channels, sequence_length, device=device)

    # mask: [bs x num_channels x num_patch]
    mask = torch.ones(batch_size, num_channels, sequence_length, device=device)
    mask[:, :, :len_keep] = 0

    # sort noise for each sample
    ids_shuffle = torch.argsort(noise, dim=-1)  # ascend: small is keep, large is remove
    ids_restore = torch.argsort(ids_shuffle, dim=-1)  # ids_restore: [bs x num_channels x L]

    mask = torch.gather(mask, dim=-1, index=ids_restore)
    mask = mask.unsqueeze(-1).repeat(1, 1, 1, num_features)  # mask: [bs x num_channels x num_patches x patch_length]
    if unmasked_channel_indices is not None:
        mask[:, unmasked_channel_indices, :, :] = 0

    inputs_mask = inputs.masked_fill(mask.bool(), mask_value)
    return inputs_mask, mask[..., 0]


# Copied from transformers.models.patchtst.modeling_patchtst.forecast_masking
def forecast_masking(
    inputs: torch.Tensor,
    num_forecast_mask_patches: Union[list, int],
    unmasked_channel_indices: Optional[list] = None,
    mask_value: int = 0,
):
    """Forecast masking that masks the last K patches where K is from the num_forecast_mask_patches.
    If num_forecast_mask_patches is a list, samples in the batch will be randomly masked by numbers defined in the list.

    Parameters:
        inputs (`torch.Tensor`):
            Input of shape `(bs, num_channels, num_patch, patch_length)`
        num_forecast_mask_patches (`list`):
            Number of patches to be masked at the end of each batch sample. e.g. 4 or [3, 5].
        unmasked_channel_indices (`list`, *optional*):
            Indices of channels that are not masked.
        mask_value (`int`, *optional*, defaults to 0):
            Values in the masked patches will be filled by `mask_value`.

    Returns:
        `tuple(torch.Tensor)`: inputs_mask, masked input, same shape as inputs Tensor and Mask tensor of shape `(bs,
        num_channels , num_patch)` or `(bs, tsg1, tsg2, num_channels, num_patch)`
    """

    if isinstance(num_forecast_mask_patches, int):
        num_forecast_mask_patches = [num_forecast_mask_patches]
    forecast_mask_ratios = [1 for _ in num_forecast_mask_patches]

    batch_size, num_channels, sequence_length, num_features = inputs.shape
    mask = torch.zeros(batch_size, num_channels, sequence_length, device=inputs.device)

    t_list = []
    total_length = 0
    total_ratio = sum(forecast_mask_ratios)

    for patch_length, ratio in zip(num_forecast_mask_patches, forecast_mask_ratios):
        if patch_length <= 0 or patch_length >= sequence_length:
            raise ValueError(
                f"num_forecast_mask_patches {patch_length} should be greater than 0 and less than total patches."
            )
        temp_len = int(batch_size * ratio / total_ratio)
        t_list.append([patch_length, ratio, temp_len])
        total_length += temp_len

    t_list = sorted(t_list, key=lambda x: x[2])

    if total_length < batch_size:
        t_list[0][2] = t_list[0][2] + (batch_size - total_length)
    elif total_length > batch_size:
        t_list[-1][2] = t_list[-1][2] + (total_length - batch_size)

    batch1 = 0
    for patch_len, _, temp_len in t_list:
        batch2 = batch1 + temp_len
        mask[batch1:batch2, :, -patch_len:] = 1
        batch1 = batch2

    perm = torch.randperm(mask.shape[0])
    mask = mask[perm]

    mask = mask.unsqueeze(-1).repeat(1, 1, 1, num_features)  # mask: [bs x num_channels x num_patch x patch_len]
    if unmasked_channel_indices is not None:
        mask[:, unmasked_channel_indices, :, :] = 0

    inputs_mask = inputs.masked_fill(mask.bool(), mask_value)
    return inputs_mask, mask[..., 0]


# Copied from transformers.models.patchtst.modeling_patchtst.PatchTSTPatchify with PatchTST->PatchTSMixer
class PatchTSMixerPatchify(nn.Module):
    """
    A class to patchify the time series sequence into different patches

    Returns:
        `torch.Tensor` of shape `(batch_size, num_channels, num_patches, patch_length)`
    """

    def __init__(self, config: PatchTSMixerConfig):
        super().__init__()

        self.sequence_length = config.context_length
        self.patch_length = config.patch_length
        self.patch_stride = config.patch_stride

        if self.sequence_length <= self.patch_length:
            raise ValueError(
                f"Sequence length ({self.sequence_length}) has to be greater than the patch length ({self.patch_length})"
            )

        # get the number of patches
        self.num_patches = (max(self.sequence_length, self.patch_length) - self.patch_length) // self.patch_stride + 1
        new_sequence_length = self.patch_length + self.patch_stride * (self.num_patches - 1)
        self.sequence_start = self.sequence_length - new_sequence_length

    def forward(self, past_values: torch.Tensor):
        """
        Parameters:
            past_values (`torch.Tensor` of shape `(batch_size, sequence_length, num_channels)`, *required*):
                Input for patchification

        Returns:
            `torch.Tensor` of shape `(batch_size, num_channels, num_patches, patch_length)`
        """
        sequence_length = past_values.shape[-2]
        if sequence_length != self.sequence_length:
            raise ValueError(
                f"Input sequence length ({sequence_length}) doesn't match model configuration ({self.sequence_length})."
            )
        # output: [bs x new_sequence_length x num_channels]
        output = past_values[:, self.sequence_start :, :]
        # output: [bs x num_patches x num_input_channels x patch_length]
        output = output.unfold(dimension=-2, size=self.patch_length, step=self.patch_stride)
        # output: [bs x num_input_channels x num_patches x patch_length]
        output = output.transpose(-2, -3).contiguous()
        return output


# Copied from transformers.models.patchtst.modeling_patchtst.PatchTSTMasking with PatchTST->PatchTSMixer
class PatchTSMixerMasking(nn.Module):
    """
    Class to perform random or forecast masking.

    Parameters:
        config (`PatchTSMixerConfig`): model config
    Returns:
        x_mask (`torch.Tensor` of shape `(batch_size, num_channels, num_patches, patch_length)`)
            Masked patched input
        mask (`torch.Tensor` of shape `(batch_size, num_channels, num_patches)`)
            Bool tensor indicating True on masked points
    """

    def __init__(self, config: PatchTSMixerConfig):
        super().__init__()
        self.random_mask_ratio = config.random_mask_ratio
        self.channel_consistent_masking = config.channel_consistent_masking
        self.mask_type = config.mask_type
        self.num_forecast_mask_patches = config.num_forecast_mask_patches
        self.unmasked_channel_indices = config.unmasked_channel_indices
        self.mask_value = config.mask_value
        if self.unmasked_channel_indices is not None:
            self.unmasked_channel_indices = sorted(self.unmasked_channel_indices)

    def forward(self, patch_input: torch.Tensor):
        """
        Parameters:
            patch_input (`torch.Tensor` of shape `(batch_size, num_channels, num_patches, patch_length)`, *required*):
                Patch input

        Return:
            masked_input (`torch.Tensor` of shape `(batch_size, num_channels, num_patches, patch_length)`)
                Masked patched input
            mask (`torch.Tensor` of shape `(batch_size, num_channels, num_patches)`)
                Bool tensor indicating True on masked points

        """
        if self.mask_type == "random":
            masked_input, mask = random_masking(
                inputs=patch_input,
                mask_ratio=self.random_mask_ratio,
                unmasked_channel_indices=self.unmasked_channel_indices,
                channel_consistent_masking=self.channel_consistent_masking,
                mask_value=self.mask_value,
            )
        elif self.mask_type == "forecast":
            masked_input, mask = forecast_masking(
                inputs=patch_input,
                num_forecast_mask_patches=self.num_forecast_mask_patches,
                unmasked_channel_indices=self.unmasked_channel_indices,
                mask_value=self.mask_value,
            )
        else:
            raise ValueError(f"Invalid mask type {self.mask_type}.")

        # mask: [bs x num_input_channels x num_patch]
        mask = mask.bool()
        return masked_input, mask


# Copied from transformers.models.patchtst.modeling_patchtst.PatchTSTStdScaler with PatchTST->PatchTSMixer
class PatchTSMixerStdScaler(nn.Module):
    """
    Standardize features by calculating the mean and scaling along the first dimension, and then normalizes it by
    subtracting from the mean and dividing by the standard deviation.
    """

    def __init__(self, config: PatchTSMixerConfig):
        super().__init__()
        self.dim = config.scaling_dim if hasattr(config, "scaling_dim") else 1
        self.keepdim = config.keepdim if hasattr(config, "keepdim") else True
        self.minimum_scale = config.minimum_scale if hasattr(config, "minimum_scale") else 1e-5

    def forward(
        self, data: torch.Tensor, observed_indicator: torch.Tensor
    ) -> Tuple[torch.Tensor, torch.Tensor, torch.Tensor]:
        """
        Parameters:
            data (`torch.Tensor` of shape `(batch_size, sequence_length, num_input_channels)`):
                input for Batch norm calculation
            observed_indicator (`torch.BoolTensor` of shape `(batch_size, sequence_length, num_input_channels)`):
                Calculating the scale on the observed indicator.
        Returns:
            tuple of `torch.Tensor` of shapes
                (`(batch_size, sequence_length, num_input_channels)`,`(batch_size, 1, num_input_channels)`,
                `(batch_size, 1, num_input_channels)`)
        """
        denominator = observed_indicator.sum(self.dim, keepdim=self.keepdim)
        denominator = denominator.clamp_min(1.0)
        loc = (data * observed_indicator).sum(self.dim, keepdim=self.keepdim) / denominator

        variance = (((data - loc) * observed_indicator) ** 2).sum(self.dim, keepdim=self.keepdim) / denominator
        scale = torch.sqrt(variance + self.minimum_scale)
        return (data - loc) / scale, loc, scale


# Copied from transformers.models.patchtst.modeling_patchtst.PatchTSTMeanScaler with PatchTST->PatchTSMixer
class PatchTSMixerMeanScaler(nn.Module):
    """
    Computes a scaling factor as the weighted average absolute value along the first dimension, and scales the data
    accordingly.
    """

    def __init__(self, config: PatchTSMixerConfig):
        super().__init__()
        self.dim = config.scaling_dim if hasattr(config, "scaling_dim") else 1
        self.keepdim = config.keepdim if hasattr(config, "keepdim") else True
        self.minimum_scale = config.minimum_scale if hasattr(config, "minimum_scale") else 1e-10
        self.default_scale = config.default_scale if hasattr(config, "default_scale") else None

    def forward(
        self, data: torch.Tensor, observed_indicator: torch.Tensor
    ) -> Tuple[torch.Tensor, torch.Tensor, torch.Tensor]:
        """
        Parameters:
            data (`torch.Tensor` of shape `(batch_size, sequence_length, num_input_channels)`):
                input for Batch norm calculation
            observed_indicator (`torch.BoolTensor` of shape `(batch_size, sequence_length, num_input_channels)`):
                Calculating the scale on the observed indicator.
        Returns:
            tuple of `torch.Tensor` of shapes
                (`(batch_size, sequence_length, num_input_channels)`,`(batch_size, 1, num_input_channels)`,
                `(batch_size, 1, num_input_channels)`)
        """
        ts_sum = (data * observed_indicator).abs().sum(self.dim, keepdim=True)
        num_observed = observed_indicator.sum(self.dim, keepdim=True)

        scale = ts_sum / torch.clamp(num_observed, min=1)

        # If `default_scale` is provided, we use it, otherwise we use the scale
        # of the batch.
        if self.default_scale is None:
            batch_sum = ts_sum.sum(dim=0)
            batch_observations = torch.clamp(num_observed.sum(0), min=1)
            default_scale = torch.squeeze(batch_sum / batch_observations)
        else:
            default_scale = self.default_scale * torch.ones_like(scale)

        # apply default scale where there are no observations
        scale = torch.where(num_observed > 0, scale, default_scale)

        # ensure the scale is at least `self.minimum_scale`
        scale = torch.clamp(scale, min=self.minimum_scale)
        scaled_data = data / scale

        if not self.keepdim:
            scale = scale.squeeze(dim=self.dim)

        return scaled_data, torch.zeros_like(scale), scale


# Copied from transformers.models.patchtst.modeling_patchtst.PatchTSTNOPScaler with PatchTST->PatchTSMixer
class PatchTSMixerNOPScaler(nn.Module):
    """
    Assigns a scaling factor equal to 1 along the first dimension, and therefore applies no scaling to the input data.
    """

    def __init__(self, config: PatchTSMixerConfig):
        super().__init__()
        self.dim = config.scaling_dim if hasattr(config, "scaling_dim") else 1
        self.keepdim = config.keepdim if hasattr(config, "keepdim") else True

    def forward(
        self, data: torch.Tensor, observed_indicator: Optional[torch.Tensor] = None
    ) -> Tuple[torch.Tensor, torch.Tensor, torch.Tensor]:
        """
        Parameters:
            data (`torch.Tensor` of shape `(batch_size, sequence_length, num_input_channels)`):
                input for Batch norm calculation
        Returns:
            tuple of `torch.Tensor` of shapes
                (`(batch_size, sequence_length, num_input_channels)`,`(batch_size, 1, num_input_channels)`,
                `(batch_size, 1, num_input_channels)`)
        """
        scale = torch.ones_like(data, requires_grad=False).mean(dim=self.dim, keepdim=self.keepdim)
        loc = torch.zeros_like(data, requires_grad=False).mean(dim=self.dim, keepdim=self.keepdim)
        return data, loc, scale


@dataclass
class PatchTSMixerEncoderOutput(ModelOutput):
    """
    Base class for `PatchTSMixerEncoderOutput`, with potential hidden states.

    Args:
        last_hidden_state (`torch.FloatTensor` of shape `(batch_size, num_channels, num_patches, d_model)`):
            Hidden-state at the output of the last layer of the model.
        hidden_states (`tuple(torch.FloatTensor)`, *optional*):
            Hidden-states of the model at the output of each layer.
    """

    last_hidden_state: Optional[torch.FloatTensor] = None
    hidden_states: Optional[Tuple[torch.FloatTensor]] = None


class PatchTSMixerEncoder(PatchTSMixerPreTrainedModel):
    """
    Encoder for PatchTSMixer which inputs patched time-series and outputs patched embeddings.

    Args:
        config (`PatchTSMixerConfig`):
            Configuration.
    """

    def __init__(self, config: PatchTSMixerConfig):
        super().__init__(config)

        self.use_return_dict = config.use_return_dict

        self.patcher = nn.Linear(config.patch_length, config.d_model)
        if config.use_positional_encoding:
            self.positional_encoder = PatchTSMixerPositionalEncoding(config=config)
        else:
            self.positional_encoder = None
        self.mlp_mixer_encoder = PatchTSMixerBlock(config=config)

        # Initialize weights and apply final processing
        if config.post_init:
            self.post_init()

    @auto_docstring
    def forward(
        self,
        past_values: torch.Tensor,
        output_hidden_states: Optional[bool] = False,
        return_dict: Optional[bool] = None,
    ) -> Union[Tuple, PatchTSMixerEncoderOutput]:
        r"""
        past_values (`torch.FloatTensor` of shape `(batch_size, seq_length, num_input_channels)`):
            Context values of the time series. For a pretraining task, this denotes the input time series to
            predict the masked portion. For a forecasting task, this denotes the history/past time series values.
            Similarly, for classification or regression tasks, it denotes the appropriate context values of the
            time series.

            For univariate time series, `num_input_channels` dimension should be 1. For multivariate time series,
            it is greater than 1.

        Returns:
            `torch.FloatTensor` of shape `(batch_size, n_vars, num_patches, d_model)`
        """

        return_dict = return_dict if return_dict is not None else self.use_return_dict

        # flatten [bs x num_patch x d_model]. common_channel/mix_channel: [bs x n_vars x num_patch x d_model]
        patches = self.patcher(past_values)

        # add positional encoder
        if self.positional_encoder is not None:
            patches = self.positional_encoder(patches)

        last_hidden_state, hidden_states = self.mlp_mixer_encoder(patches, output_hidden_states=output_hidden_states)

        if not return_dict:
            return tuple(
                v
                for v in [
                    last_hidden_state,
                    hidden_states,
                ]
            )

        return PatchTSMixerEncoderOutput(last_hidden_state=last_hidden_state, hidden_states=hidden_states)


@dataclass
class PatchTSMixerModelOutput(ModelOutput):
    """
    Base class for model's outputs, with potential hidden states.

    Args:
        last_hidden_state (`torch.FloatTensor`  of shape `(batch_size, num_channels, num_patches, d_model)`):
            Hidden-state at the output of the last layer of the model.
        hidden_states (`tuple(torch.FloatTensor)`, *optional*):
            Hidden-states of the model at the output of each layer.
        patch_input (`torch.FloatTensor` of shape `(batch_size, num_channels, num_patches, patch_length)`):
            Patched input data to the model.
        mask: (`torch.FloatTensor` of shape `(batch_size, num_channels, num_patches)`,*optional*):
            Bool Tensor indicating True in masked patches and False otherwise.
        loc: (`torch.FloatTensor` of shape `(batch_size, 1, num_channels)`,*optional*):
            Gives the mean of the context window per channel. Used for revin denorm outside the model, if revin
            enabled.
        scale: (`torch.FloatTensor` of shape `(batch_size, 1, num_channels)`,*optional*):
            Gives the std dev of the context window per channel. Used for revin denorm outside the model, if revin
            enabled.
    """

    last_hidden_state: Optional[torch.FloatTensor] = None
    hidden_states: Optional[Tuple[torch.FloatTensor]] = None
    patch_input: Optional[torch.FloatTensor] = None
    mask: Optional[torch.FloatTensor] = None
    loc: Optional[torch.FloatTensor] = None
    scale: Optional[torch.FloatTensor] = None


@auto_docstring(
    custom_intro="""
    The PatchTSMixer Model for time-series forecasting.
    """
)
class PatchTSMixerModel(PatchTSMixerPreTrainedModel):
    def __init__(self, config: PatchTSMixerConfig, mask_input: bool = False):
        r"""
        mask_input (bool, *optional*, defaults to `False`):
            Whether to mask the input using the [`PatchTSMixerMasking`] module.
        """
        super().__init__(config)

        self.use_return_dict = config.use_return_dict
        self.encoder = PatchTSMixerEncoder(config)
        self.patching = PatchTSMixerPatchify(config)

        if mask_input is True:
            self.masking = PatchTSMixerMasking(config)
        else:
            self.masking = None

        if config.scaling == "mean":
            self.scaler = PatchTSMixerMeanScaler(config)
        elif config.scaling == "std" or config.scaling is True:
            self.scaler = PatchTSMixerStdScaler(config)
        else:
            self.scaler = PatchTSMixerNOPScaler(config)

        # Initialize weights and apply final processing
        if config.post_init:
            self.post_init()

    @auto_docstring
    def forward(
        self,
        past_values: torch.Tensor,
        observed_mask: Optional[torch.Tensor] = None,
        output_hidden_states: Optional[bool] = False,
        return_dict: Optional[bool] = None,
    ) -> PatchTSMixerModelOutput:
        r"""
        past_values (`torch.FloatTensor` of shape `(batch_size, seq_length, num_input_channels)`):
            Context values of the time series. For a pretraining task, this denotes the input time series to predict
            the masked portion. For a forecasting task, this denotes the history/past time series values. Similarly,
            for classification or regression tasks, it denotes the appropriate context values of the time series.

            For univariate time series, `num_input_channels` dimension should be 1. For multivariate time series, it is
            greater than 1.
        observed_mask (`torch.FloatTensor` of shape `(batch_size, sequence_length, num_input_channels)`, *optional*):
            Boolean mask to indicate which `past_values` were observed and which were missing. Mask values selected
            in `[0, 1]`:
            - 1 for values that are **observed**,
            - 0 for values that are **missing** (i.e. NaNs that were replaced by zeros).
        """
        return_dict = return_dict if return_dict is not None else self.use_return_dict

        mask = None
        if observed_mask is None:
            observed_mask = torch.ones_like(past_values)
        scaled_past_values, loc, scale = self.scaler(past_values, observed_mask)

        patched_x = self.patching(scaled_past_values)  # [batch_size x num_input_channels x num_patch x patch_length

        enc_input = patched_x
        if self.masking is not None:
            enc_input, mask = self.masking(patched_x)
            # enc_input: [batch_size x num_input_channels x num_patch x patch_length]
            # mask: [batch_size x num_input_channels x num_patch]

        encoder_output = self.encoder(
            enc_input,
            output_hidden_states=output_hidden_states,
            return_dict=return_dict,
        )

        if isinstance(encoder_output, tuple):
            encoder_output = PatchTSMixerEncoderOutput(*encoder_output)

        if not return_dict:
            return tuple(
                v
                for v in [
                    encoder_output.last_hidden_state,
                    encoder_output.hidden_states,
                    patched_x,
                    mask,
                    loc,
                    scale,
                ]
            )

        return PatchTSMixerModelOutput(
            last_hidden_state=encoder_output.last_hidden_state,
            hidden_states=encoder_output.hidden_states,
            patch_input=patched_x,
            mask=mask,
            loc=loc,
            scale=scale,
        )


@dataclass
class PatchTSMixerForPreTrainingOutput(ModelOutput):
    """
    Output type of [`PatchTSMixerForPreTrainingOutput`].

    Args:
        prediction_outputs (`torch.FloatTensor` of shape `(batch_size, num_input_channels, num_patches, patch_length)`):
            Prediction output from the pretrain head.
        hidden_states (`tuple(torch.FloatTensor)`, *optional*):
            Hidden-states of the model at the output of each layer.
        last_hidden_state (`torch.FloatTensor` of shape `(batch_size, num_input_channels, num_patches, d_model)`):
            Backbone embeddings before passing through the head.
        loss (*optional*, returned when `y` is provided, `torch.FloatTensor` of shape `()`):
            Total loss
    """

    loss: Optional[torch.FloatTensor] = None
    prediction_outputs: Optional[torch.FloatTensor] = None
    last_hidden_state: Optional[torch.FloatTensor] = None
    hidden_states: Optional[Tuple[torch.FloatTensor]] = None


class PatchTSMixerForPretraining(PatchTSMixerPreTrainedModel):
    r"""
    `PatchTSMixer` for mask pretraining.

    Args:
        config (`PatchTSMixerConfig`):
            Configuration.

    Returns:
        `None`.
    """

    def __init__(self, config: PatchTSMixerConfig):
        super().__init__(config)
        self.model = PatchTSMixerModel(config, mask_input=True)
        self.head = PatchTSMixerPretrainHead(config=config)
        self.masked_loss = config.masked_loss
        self.use_return_dict = config.use_return_dict

        # Initialize weights and apply final processing
        if config.post_init:
            self.post_init()

    @auto_docstring
    def forward(
        self,
        past_values: torch.Tensor,
        observed_mask: Optional[torch.Tensor] = None,
        output_hidden_states: Optional[bool] = False,
        return_loss: bool = True,
        return_dict: Optional[bool] = None,
    ) -> PatchTSMixerForPreTrainingOutput:
        r"""
        past_values (`torch.FloatTensor` of shape `(batch_size, seq_length, num_input_channels)`):
            Context values of the time series. For a pretraining task, this denotes the input time series to predict
            the masked portion. For a forecasting task, this denotes the history/past time series values. Similarly,
            for classification or regression tasks, it denotes the appropriate context values of the time series.

            For univariate time series, `num_input_channels` dimension should be 1. For multivariate time series, it is
            greater than 1.
        observed_mask (`torch.FloatTensor` of shape `(batch_size, sequence_length, num_input_channels)`, *optional*):
            Boolean mask to indicate which `past_values` were observed and which were missing. Mask values selected
            in `[0, 1]`:
            - 1 for values that are **observed**,
            - 0 for values that are **missing** (i.e. NaNs that were replaced by zeros).
        return_loss (`bool`,  *optional*):
            Whether to return the loss in the `forward` call.
        """
        return_dict = return_dict if return_dict is not None else self.use_return_dict

        if self.masked_loss is True:
            loss = torch.nn.MSELoss(reduction="none")
        else:
            loss = torch.nn.MSELoss(reduction="mean")

        # past_values: tensor [batch_size x context_length x num_input_channels]
        model_output = self.model(
            past_values,
            observed_mask=observed_mask,
            output_hidden_states=output_hidden_states,
            return_dict=return_dict,
        )  # x.last_hidden_state: [batch_size x nvars x num_patch x d_model]
        if isinstance(model_output, tuple):
            model_output = PatchTSMixerModelOutput(*model_output)

        x_hat = self.head(model_output.last_hidden_state)  # tensor [batch_size x nvars x num_patch x patch_length]

        if return_loss is True:
            loss_val = loss(x_hat, model_output.patch_input)
        else:
            loss_val = None

        # calculate masked_loss
        if self.masked_loss is True and loss_val is not None:
            loss_val = (loss_val.mean(dim=-1) * model_output.mask).sum() / (model_output.mask.sum() + 1e-10)

        if not return_dict:
            return tuple(
                v
                for v in [
                    loss_val,
                    x_hat,
                    model_output.last_hidden_state,
                    model_output.hidden_states,
                ]
            )

        return PatchTSMixerForPreTrainingOutput(
            loss=loss_val,
            prediction_outputs=x_hat,  # tensor [batch_size x nvars x num_patch x patch_length]
            last_hidden_state=model_output.last_hidden_state,  # x: [batch_size x nvars x num_patch x d_model]
            hidden_states=model_output.hidden_states,
        )


@dataclass
class PatchTSMixerForPredictionOutput(ModelOutput):
    """
    Output type of [`PatchTSMixerForPredictionOutput`].

    Args:
        prediction_outputs (`torch.FloatTensor` of shape `(batch_size, prediction_length, num_input_channels)`):
            Prediction output from the forecast head.
        last_hidden_state (`torch.FloatTensor` of shape `(batch_size, num_input_channels, num_patches, d_model)`):
            Backbone embeddings before passing through the head.
        hidden_states (`tuple(torch.FloatTensor)`, *optional*):
            Hidden-states of the model at the output of each layer plus the optional initial embedding outputs.
        loss (*optional*, returned when `y` is provided, `torch.FloatTensor` of shape `()`):
            Total loss.
        loc (`torch.FloatTensor`, *optional* of shape `(batch_size, 1, num_input_channels)`):
            Input mean
        scale (`torch.FloatTensor`, *optional* of shape `(batch_size, 1, num_input_channels)`):
            Input std dev

    """

    loss: Optional[torch.FloatTensor] = None
    prediction_outputs: Optional[torch.FloatTensor] = None
    last_hidden_state: Optional[torch.FloatTensor] = None
    hidden_states: Optional[Tuple[torch.FloatTensor]] = None
    loc: Optional[torch.FloatTensor] = None
    scale: Optional[torch.FloatTensor] = None


@dataclass
class SamplePatchTSMixerPredictionOutput(ModelOutput):
    """
    Base class for time series model's predictions outputs that contains the sampled values from the chosen
    distribution.

    Args:
        sequences (`torch.FloatTensor` of shape `(batch_size, num_samples, prediction_length, number_channels)`):
            Sampled values from the chosen distribution.
    """

    sequences: Optional[torch.FloatTensor] = None


@dataclass
class SamplePatchTSMixerRegressionOutput(ModelOutput):
    """
    Base class for time series model's predictions outputs that contains the sampled values from the chosen
    distribution.

    Args:
        sequences (`torch.FloatTensor` of shape `(batch_size, num_samples, num_targets)`
                Sampled values from the chosen distribution.
    """

    sequences: Optional[torch.FloatTensor] = None


# Copied from transformers.models.time_series_transformer.modeling_time_series_transformer.nll
def nll(input: torch.distributions.Distribution, target: torch.Tensor) -> torch.Tensor:
    """
    Computes the negative log likelihood loss from input distribution with respect to target.
    """
    return -input.log_prob(target)


# Copied from transformers.models.time_series_transformer.modeling_time_series_transformer.weighted_average
def weighted_average(input_tensor: torch.Tensor, weights: Optional[torch.Tensor] = None, dim=None) -> torch.Tensor:
    """
    Computes the weighted average of a given tensor across a given `dim`, masking values associated with weight zero,
    meaning instead of `nan * 0 = nan` you will get `0 * 0 = 0`.

    Args:
        input_tensor (`torch.FloatTensor`):
            Input tensor, of which the average must be computed.
        weights (`torch.FloatTensor`, *optional*):
            Weights tensor, of the same shape as `input_tensor`.
        dim (`int`, *optional*):
            The dim along which to average `input_tensor`.

    Returns:
        `torch.FloatTensor`: The tensor with values averaged along the specified `dim`.
    """
    if weights is not None:
        weighted_tensor = torch.where(weights != 0, input_tensor * weights, torch.zeros_like(input_tensor))
        sum_weights = torch.clamp(weights.sum(dim=dim) if dim else weights.sum(), min=1.0)
        return (weighted_tensor.sum(dim=dim) if dim else weighted_tensor.sum()) / sum_weights
    else:
        return input_tensor.mean(dim=dim)


class PatchTSMixerForPrediction(PatchTSMixerPreTrainedModel):
    r"""
    `PatchTSMixer` for forecasting application.

    Args:
        config (`PatchTSMixerConfig`):
            Configuration.

    Returns:
        `None`.
    """

    def __init__(self, config: PatchTSMixerConfig):
        super().__init__(config)
        self.loss = config.loss
        self.use_return_dict = config.use_return_dict
        self.prediction_channel_indices = config.prediction_channel_indices
        self.num_parallel_samples = config.num_parallel_samples

        if config.loss == "mse":
            self.distribution_output = None
        else:
            dim = config.prediction_length
            distribution_output_map = {
                "student_t": StudentTOutput,
                "normal": NormalOutput,
                "negative_binomial": NegativeBinomialOutput,
            }
            output_class = distribution_output_map.get(config.distribution_output, None)
            if output_class is not None:
                self.distribution_output = output_class(dim=dim)
            else:
                raise ValueError(f"Unknown distribution output {config.distribution_output}")

        self.model = PatchTSMixerModel(config)
        self.head = PatchTSMixerForPredictionHead(
            config=config,
            distribution_output=self.distribution_output,
        )

        # Initialize weights and apply final processing
        if config.post_init:
            self.post_init()

    @auto_docstring
    def forward(
        self,
        past_values: torch.Tensor,
        observed_mask: Optional[torch.Tensor] = None,
        future_values: Optional[torch.Tensor] = None,
        output_hidden_states: Optional[bool] = False,
        return_loss: bool = True,
        return_dict: Optional[bool] = None,
    ) -> PatchTSMixerForPredictionOutput:
        r"""
        past_values (`torch.FloatTensor` of shape `(batch_size, seq_length, num_input_channels)`):
            Context values of the time series. For a pretraining task, this denotes the input time series to predict
            the masked portion. For a forecasting task, this denotes the history/past time series values. Similarly,
            for classification or regression tasks, it denotes the appropriate context values of the time series.

            For univariate time series, `num_input_channels` dimension should be 1. For multivariate time series, it is
            greater than 1.
        observed_mask (`torch.FloatTensor` of shape `(batch_size, sequence_length, num_input_channels)`, *optional*):
            Boolean mask to indicate which `past_values` were observed and which were missing. Mask values selected
            in `[0, 1]`:
            - 1 for values that are **observed**,
            - 0 for values that are **missing** (i.e. NaNs that were replaced by zeros).
        future_values (`torch.FloatTensor` of shape `(batch_size, target_len, num_input_channels)` for forecasting,:
            `(batch_size, num_targets)` for regression, or `(batch_size,)` for classification, *optional*):
            Target values of the time series, that serve as labels for the model. The `future_values` is what the
            Transformer needs during training to learn to output, given the `past_values`. Note that, this is NOT
            required for a pretraining task.

            For a forecasting task, the shape is be `(batch_size, target_len, num_input_channels)`. Even if we want
            to forecast only specific channels by setting the indices in `prediction_channel_indices` parameter,
            pass the target data with all channels, as channel Filtering for both prediction and target will be
            manually applied before the loss computation.
        return_loss (`bool`,  *optional*):
            Whether to return the loss in the `forward` call.
        """
        if self.loss == "mse":
            loss = nn.MSELoss(reduction="mean")
        elif self.loss == "nll":
            loss = nll
        else:
            raise ValueError("Invalid loss function: Allowed values: mse and nll")

        return_dict = return_dict if return_dict is not None else self.use_return_dict

        # past_values: tensor [batch_size x context_length x num_input_channels]
        model_output = self.model(
            past_values,
            observed_mask=observed_mask,
            output_hidden_states=output_hidden_states,
            return_dict=return_dict,
        )  # model_output: [batch_size x nvars x num_patch x d_model]
        if isinstance(model_output, tuple):
            model_output = PatchTSMixerModelOutput(*model_output)

        # tensor [batch_size x prediction_length x num_input_channels]
        y_hat = self.head(model_output.last_hidden_state)

        loss_val = None
        if self.prediction_channel_indices is not None:
            if self.distribution_output:
                distribution = self.distribution_output.distribution(
                    y_hat,
                    loc=model_output.loc[..., self.prediction_channel_indices],
                    scale=model_output.scale[..., self.prediction_channel_indices],
                )
                if future_values is not None and return_loss is True:
                    loss_val = loss(
                        distribution,
                        future_values[..., self.prediction_channel_indices],
                    )
                    # take average of the loss
                    loss_val = weighted_average(loss_val)
            else:
                y_hat = (
                    y_hat * model_output.scale[..., self.prediction_channel_indices]
                    + model_output.loc[..., self.prediction_channel_indices]
                )
                if future_values is not None and return_loss is True:
                    loss_val = loss(y_hat, future_values[..., self.prediction_channel_indices])
        else:
            if self.distribution_output:
                distribution = self.distribution_output.distribution(
                    y_hat, loc=model_output.loc, scale=model_output.scale
                )
                if future_values is not None and return_loss is True:
                    loss_val = loss(distribution, future_values)
                    loss_val = weighted_average(loss_val)
            else:
                y_hat = y_hat * model_output.scale + model_output.loc
                if future_values is not None and return_loss is True:
                    loss_val = loss(y_hat, future_values)

        if self.prediction_channel_indices is not None:
            loc = model_output.loc[..., self.prediction_channel_indices]
            scale = model_output.scale[..., self.prediction_channel_indices]
        else:
            loc = model_output.loc
            scale = model_output.scale

        if not return_dict:
            return tuple(
                v
                for v in [
                    loss_val,
                    y_hat,
                    model_output.last_hidden_state,
                    model_output.hidden_states,
                    loc,
                    scale,
                ]
            )

        return PatchTSMixerForPredictionOutput(
            loss=loss_val,
            prediction_outputs=y_hat,  # tensor [batch_size x prediction_length x num_input_channels]
            last_hidden_state=model_output.last_hidden_state,  # x: [batch_size x nvars x num_patch x d_model]
            hidden_states=model_output.hidden_states,
            loc=loc,
            scale=scale,
        )

    def generate(
        self,
        past_values: torch.Tensor,
        observed_mask: Optional[torch.Tensor] = None,
    ) -> SamplePatchTSMixerPredictionOutput:
        """
        Generate sequences of sample predictions from a model with a probability distribution head.

        Args:
            past_values (`torch.FloatTensor` of shape `(batch_size, sequence_length, num_input_channels)`):
                Past values of the time series that serves as context in order to predict the future.

            observed_mask (`torch.BoolTensor` of shape `(batch_size, sequence_length, num_input_channels)`, *optional*):
                Boolean mask to indicate which `past_values` were observed and which were missing. Mask values selected
                in `[0, 1]`:

                - 1 for values that are **observed**,
                - 0 for values that are **missing** (i.e. NaNs that were replaced by zeros).

        Return:
            [`SamplePatchTSMixerPredictionOutput`] where the outputs `sequences` tensor will have shape `(batch_size,
            number of samples, prediction_length, num_input_channels)`.
        """
        # get number of samples
        num_parallel_samples = self.num_parallel_samples

        # get model output
        outputs = self(
            past_values=past_values,
            future_values=None,
            observed_mask=observed_mask,
            output_hidden_states=False,
        )

        # get distribution

        distribution = self.distribution_output.distribution(
            outputs.prediction_outputs, loc=outputs.loc, scale=outputs.scale
        )

        # get samples: list of [batch_size x prediction_length x num_channels]
        samples = [distribution.sample() for _ in range(num_parallel_samples)]

        # stack tensors
        samples = torch.stack(samples, dim=1)  # [batch_size x num_samples x prediction_length x num_channels]
        return SamplePatchTSMixerPredictionOutput(sequences=samples)


@dataclass
class PatchTSMixerForTimeSeriesClassificationOutput(ModelOutput):
    """
    Output type of [`PatchTSMixerForTimeSeriesClassificationOutput`].

    Args:
        prediction_outputs (`torch.FloatTensor` of shape `(batch_size, num_labels)`):
            Prediction output from the classification head.
        last_hidden_state (`torch.FloatTensor` of shape `(batch_size, num_input_channels, num_patches, d_model)`):
            Backbone embeddings before passing through the head.
        hidden_states (`tuple(torch.FloatTensor)`, *optional*):
            Hidden-states of the model at the output of each layer plus the optional initial embedding outputs.
        loss (*optional*, returned when `y` is provided, `torch.FloatTensor` of shape `()`):
            Total loss.
    """

    loss: Optional[torch.FloatTensor] = None
    prediction_outputs: Optional[torch.FloatTensor] = None
    last_hidden_state: Optional[torch.FloatTensor] = None
    hidden_states: Optional[Tuple[torch.FloatTensor]] = None


class PatchTSMixerForTimeSeriesClassification(PatchTSMixerPreTrainedModel):
    r"""
    `PatchTSMixer` for classification application.

    Args:
        config (`PatchTSMixerConfig`):
            Configuration.

    Returns:
        `None`.
    """

    def __init__(self, config: PatchTSMixerConfig):
        super().__init__(config)

        self.model = PatchTSMixerModel(config)
        self.head = PatchTSMixerLinearHead(
            config=config,
        )
        self.use_return_dict = config.use_return_dict
        if config.scaling in ["std", "mean", True]:
            self.inject_scale = InjectScalerStatistics4D(d_model=config.d_model, num_patches=config.num_patches)
        else:
            self.inject_scale = None

        # Initialize weights and apply final processing
        if config.post_init:
            self.post_init()

    @auto_docstring
    def forward(
        self,
        past_values: torch.Tensor,
        target_values: Optional[torch.Tensor] = None,
        output_hidden_states: Optional[bool] = False,
        return_loss: bool = True,
        return_dict: Optional[bool] = None,
    ) -> PatchTSMixerForTimeSeriesClassificationOutput:
        r"""
        past_values (`torch.FloatTensor` of shape `(batch_size, seq_length, num_input_channels)`):
            Context values of the time series. For a pretraining task, this denotes the input time series to predict
            the masked portion. For a forecasting task, this denotes the history/past time series values. Similarly,
            for classification or regression tasks, it denotes the appropriate context values of the time series.

            For univariate time series, `num_input_channels` dimension should be 1. For multivariate time series, it is
            greater than 1.
        target_values (`torch.FloatTensor` of shape `(batch_size, target_len, num_input_channels)` for forecasting,
            `(batch_size, num_targets)` for regression, or `(batch_size,)` for classification, *optional*):
            Target
            values of the time series, that serve as labels for the model. The `target_values` is what the
            Transformer needs during training to learn to output, given the `past_values`. Note that, this is NOT
            required for a pretraining task.

            For a forecasting task, the shape is be `(batch_size, target_len, num_input_channels)`. Even if we want
            to forecast only specific channels by setting the indices in `prediction_channel_indices` parameter,
            pass the target data with all channels, as channel Filtering for both prediction and target will be
            manually applied before the loss computation.

            For a classification task, it has a shape of `(batch_size,)`.

            For a regression task, it has a shape of `(batch_size, num_targets)`.
        return_loss (`bool`, *optional*):
            Whether to return the loss in the `forward` call.
        """

        loss = torch.nn.CrossEntropyLoss()

        return_dict = return_dict if return_dict is not None else self.use_return_dict

        model_output = self.model(
            past_values,
            output_hidden_states=output_hidden_states,
            return_dict=return_dict,
        )  # x: [batch_size x nvars x num_patch x d_model]
        if isinstance(model_output, tuple):
            model_output = PatchTSMixerModelOutput(*model_output)

        if self.inject_scale is not None:
            model_output.last_hidden_state = self.inject_scale(
                model_output.last_hidden_state,
                loc=model_output.loc,
                scale=model_output.scale,
            )  # x: [batch_size x nvars x num_patch x d_model]

        y_hat = self.head(model_output.last_hidden_state)  # tensor [batch_size x n_labels]

        if target_values is not None and return_loss is True:
            loss_val = loss(y_hat, target_values)
        else:
            loss_val = None

        if not return_dict:
            return tuple(
                v
                for v in [
                    loss_val,
                    y_hat,
                    model_output.last_hidden_state,
                    model_output.hidden_states,
                ]
            )

        return PatchTSMixerForTimeSeriesClassificationOutput(
            loss=loss_val,
            prediction_outputs=y_hat,  # tensor [batch_size x n_labels]
            last_hidden_state=model_output.last_hidden_state,  # x: [batch_size x nvars x num_patch x d_model]
            hidden_states=model_output.hidden_states,
        )


@dataclass
class PatchTSMixerForRegressionOutput(ModelOutput):
    """
    Output type of [`PatchTSMixerForRegressionOutput`].

    Args:
        regression_outputs (`torch.FloatTensor` of shape `(batch_size, num_targets)`):
            Prediction output from the regression head.
        last_hidden_state (`torch.FloatTensor` of shape `(batch_size, num_input_channels, num_patches, d_model)`):
            Backbone embeddings before passing through the head.
        hidden_states (`tuple(torch.FloatTensor)`, *optional*):
            Hidden-states of the model at the output of each layer plus the optional initial embedding outputs.
        loss (*optional*, returned when `y` is provided, `torch.FloatTensor` of shape `()`):
            Total loss.
    """

    loss: Optional[torch.FloatTensor] = None
    regression_outputs: Optional[torch.FloatTensor] = None
    last_hidden_state: Optional[torch.FloatTensor] = None
    hidden_states: Optional[Tuple[torch.FloatTensor]] = None


class InjectScalerStatistics4D(nn.Module):
    def __init__(self, d_model: int, num_patches: int, expansion: int = 2):
        super().__init__()

        self.inverse_trans_expansion = nn.Linear(d_model + 2, expansion * d_model)
        self.inverse_trans_compression = nn.Linear(expansion * d_model, d_model)
        self.map_scale_expansion = nn.Linear(2, 2 * expansion)
        self.map_scale_compression = nn.Linear(2 * expansion, 2)
        self.num_patches = num_patches

    def forward(self, inputs: torch.Tensor, loc: torch.Tensor, scale: torch.Tensor):
        """
        Args:
            inputs (`torch.Tensor` of shape `(batch_size, num_input_channels, num_patch, d_model)`)
            loc (`torch.Tensor` of shape `(batch_size, 1, num_input_channels)`)
            scale (`torch.Tensor` of shape `(batch_size, 1, num_input_channels)`)
        Returns:
            `torch.Tensor` of shape `(batch_size, num_input_channels, num_patch, d_model)`
        """

        mean = loc.transpose(-1, -2)  # [batch_size x n_channels x 1 ]
        mean = mean.unsqueeze(-2)  # [batch_size x n_channels x 1 x 1]
        mean = mean.repeat(1, 1, self.num_patches, 1)  # [batch_size x n_channels x num_patch x 1]

        stdev = scale.transpose(-1, -2)  # [batch_size x n_channels x 1 ]
        stdev = stdev.unsqueeze(-2)  # [batch_size x n_channels x 1 x 1]
        stdev = stdev.repeat(1, 1, self.num_patches, 1)  # [batch_size x n_channels x num_patch x 1]

        concat_stats = torch.cat([mean, stdev], dim=-1)  # [batch_size x n_channels x num_patch x 2]

        concat_stats = self.map_scale_expansion(concat_stats)  # [batch_size x n_channels x num_patch x (2*expansion)]
        concat_stats = self.map_scale_compression(concat_stats)  # [batch_size x n_channels x num_patch x 2]

        inputs = torch.cat([inputs, concat_stats], dim=-1)  # [batch_size x channels x num_patch x d_model+2]
        inputs = self.inverse_trans_expansion(inputs)  # [batch_size x channels x num_patch x (expansion*d_model)]
        inputs = self.inverse_trans_compression(inputs)  # [batch_size x channels x num_patch x d_model]

        return inputs


class PatchTSMixerForRegression(PatchTSMixerPreTrainedModel):
    r"""
    `PatchTSMixer` for regression application.

    Args:
        config (`PatchTSMixerConfig`):
            Configuration.

    Returns:
        `None`.
    """

    def __init__(self, config: PatchTSMixerConfig):
        super().__init__(config)

        self.model = PatchTSMixerModel(config)

        self.loss = config.loss
        self.distribution_output = config.distribution_output

        self.use_return_dict = config.use_return_dict
        self.num_parallel_samples = config.num_parallel_samples

        if config.loss == "mse":
            self.distribution_output = None
        else:
            distribution_output_map = {
                "student_t": StudentTOutput,
                "normal": NormalOutput,
                "negative_binomial": NegativeBinomialOutput,
            }
            output_class = distribution_output_map.get(config.distribution_output)
            if output_class is not None:
                self.distribution_output = output_class(dim=config.num_targets)
            else:
                raise ValueError(f"Unknown distribution output {config.distribution_output}")

        if config.scaling in ["std", "mean", True]:
            self.inject_scale = InjectScalerStatistics4D(d_model=config.d_model, num_patches=config.num_patches)
        else:
            self.inject_scale = None

        self.head = PatchTSMixerLinearHead(
            config=config,
            distribution_output=self.distribution_output,
        )

        # Initialize weights and apply final processing
        if config.post_init:
            self.post_init()

    @auto_docstring
    def forward(
        self,
        past_values: torch.Tensor,
        target_values: Optional[torch.Tensor] = None,
        output_hidden_states: Optional[bool] = False,
        return_loss: bool = True,
        return_dict: Optional[bool] = None,
    ) -> PatchTSMixerForRegressionOutput:
        r"""
        past_values (`torch.FloatTensor` of shape `(batch_size, seq_length, num_input_channels)`):
            Context values of the time series. For a pretraining task, this denotes the input time series to predict
            the masked portion. For a forecasting task, this denotes the history/past time series values. Similarly,
            for classification or regression tasks, it denotes the appropriate context values of the time series.

            For univariate time series, `num_input_channels` dimension should be 1. For multivariate time series, it is
            greater than 1.
        target_values (`torch.FloatTensor` of shape `(batch_size, target_len, num_input_channels)` for forecasting,
            `(batch_size, num_targets)` for regression, or `(batch_size,)` for classification, *optional*):
            Target values of the time series, that serve as labels for the model. The `target_values` is what the
            Transformer needs during training to learn to output, given the `past_values`. Note that, this is NOT
            required for a pretraining task.

            For a forecasting task, the shape is be `(batch_size, target_len, num_input_channels)`. Even if we want
            to forecast only specific channels by setting the indices in `prediction_channel_indices` parameter,
            pass the target data with all channels, as channel Filtering for both prediction and target will be
            manually applied before the loss computation.

            For a classification task, it has a shape of `(batch_size,)`.

            For a regression task, it has a shape of `(batch_size, num_targets)`.
        return_loss (`bool`, *optional*):
            Whether to return the loss in the `forward` call.
        """

        if self.loss == "mse":
            loss = nn.MSELoss(reduction="mean")
        elif self.loss == "nll":
            loss = nll
        else:
            raise ValueError("Invalid loss function: Allowed values: mse and nll")

        return_dict = return_dict if return_dict is not None else self.use_return_dict
        model_output = self.model(
            past_values,
            output_hidden_states=output_hidden_states,
            return_dict=return_dict,
        )  # model_output: [batch_size x nvars x num_patch x d_model]
        if isinstance(model_output, tuple):
            model_output = PatchTSMixerModelOutput(*model_output)

        if self.inject_scale is not None:
            model_output.last_hidden_state = self.inject_scale(
                model_output.last_hidden_state,
                loc=model_output.loc,
                scale=model_output.scale,
            )  # x: [batch_size x nvars x num_patch x d_model]

        y_hat = self.head(model_output.last_hidden_state)  # [batch_size x num_targets]

        if target_values is not None and return_loss is True:
            if self.distribution_output:
                if self.distribution_output == "negative_binomial" and torch.any(target_values < 0):
                    raise Exception("target_values cannot be negative for negative_binomial distribution.")
                distribution = self.distribution_output.distribution(y_hat)
                # y_hat should be a 2-tuple, each with dimension [bs, num_targets]
                y_hat = tuple([item.view(-1, self.config.num_targets) for item in y_hat])
                loss_val = loss(distribution, target_values)
                # take average of the loss
                loss_val = weighted_average(loss_val)
            else:
                loss_val = loss(y_hat, target_values)
        else:
            loss_val = None

        if not return_dict:
            return tuple(
                v
                for v in [
                    loss_val,
                    y_hat,
                    model_output.last_hidden_state,
                    model_output.hidden_states,
                ]
            )

        return PatchTSMixerForRegressionOutput(
            loss=loss_val,
            regression_outputs=y_hat,  # tensor [batch_size x num_targets]
            last_hidden_state=model_output.last_hidden_state,  # [batch_size x nvars x num_patch x d_model]
            hidden_states=model_output.hidden_states,
        )

    def generate(
        self,
        past_values: torch.Tensor,
    ) -> SamplePatchTSMixerRegressionOutput:
        """
        Generate sequences of sample predictions from a model with a probability distribution head.

        Args:
            past_values (`torch.FloatTensor` of shape `(batch_size, sequence_length, num_input_channels)`):
                Past values of the time series that serves as context in order to predict the target values.

        Return:
            [`SamplePatchTSMixerRegressionOutput`] where the outputs `sequences` tensor will have shape `(batch_size,
            number of samples, num_targets)`.
        """
        # get number of samples
        num_parallel_samples = self.num_parallel_samples

        # get model output
        outputs = self(
            past_values=past_values,
            target_values=None,
            output_hidden_states=False,
        )

        # get distribution
        distribution = self.distribution_output.distribution(outputs.regression_outputs)

        # get samples
        samples = [
            distribution.sample() for _ in range(num_parallel_samples)
        ]  # samples: list of [batch_size x num_targets]
        # stack tensors
        # [batch_size x num_samples x num_targets]
        samples = torch.stack(samples, dim=1).view(-1, num_parallel_samples, self.config.num_targets)
        return SamplePatchTSMixerRegressionOutput(sequences=samples)


__all__ = [
    "PatchTSMixerPreTrainedModel",
    "PatchTSMixerModel",
    "PatchTSMixerForPretraining",
    "PatchTSMixerForPrediction",
    "PatchTSMixerForTimeSeriesClassification",
    "PatchTSMixerForRegression",
]<|MERGE_RESOLUTION|>--- conflicted
+++ resolved
@@ -309,13 +309,6 @@
         self.q_proj = nn.Linear(embed_dim, embed_dim, bias=bias)
         self.out_proj = nn.Linear(embed_dim, embed_dim, bias=bias)
 
-<<<<<<< HEAD
-=======
-    # Ignore copy
-    @deprecate_kwarg("key_value_states", version="4.55")
-    @deprecate_kwarg("past_key_value", version="4.55")
-    @deprecate_kwarg("cache_position", version="4.55")
->>>>>>> 555715f4
     def forward(
         self,
         hidden_states: torch.Tensor,
@@ -324,7 +317,6 @@
         attention_mask: Optional[torch.Tensor] = None,
         layer_head_mask: Optional[torch.Tensor] = None,
         output_attentions: bool = False,
-<<<<<<< HEAD
         # TODO: we need a refactor so that the different attention modules can get their specific kwargs
         # ATM, we have mixed things encoder, decoder, and encoder-decoder attn
         **kwargs: Unpack[FlashAttentionKwargs],
@@ -372,15 +364,8 @@
             key_states = self.k_proj(hidden_states).view(*kv_input_shape).transpose(1, 2)
             value_states = self.v_proj(hidden_states).view(*kv_input_shape).transpose(1, 2)
 
-        if self.is_decoder:
-            # if cross_attention save Tuple(torch.Tensor, torch.Tensor) of all cross attention key/value_states.
-            # Further calls to cross_attention layer can then reuse all cross-attention
-            # key/value_states (first "if" case)
-            # if uni-directional self-attention (decoder) save Tuple(torch.Tensor, torch.Tensor) of
-            # all previous decoder key/value_states. Further calls to uni-directional self-attention
-            # can concat previous decoder key/value_states to current projected key/value_states (third "elif" case)
-            # if encoder bi-directional self-attention `past_key_value` is always `None`
-            past_key_value = (key_states, value_states)
+        key_states = self.k_proj(hidden_states).view(bsz, -1, self.num_heads, self.head_dim).transpose(1, 2)
+        value_states = self.v_proj(hidden_states).view(bsz, -1, self.num_heads, self.head_dim).transpose(1, 2)
 
         attention_interface: Callable = eager_attn_forward
         attention_type = self.config._attn_implementation
@@ -397,47 +382,6 @@
             elif self.training and self.dropout > 0 and self.config._attn_implementation == "flex_attention":
                 logger.warning_once(
                     f"Falling back to eager attention because `dropout` is not supported in `{attention_type}`."
-=======
-        cache_position: Optional[torch.Tensor] = None,
-    ) -> Tuple[torch.Tensor, Optional[torch.Tensor], Optional[Tuple[torch.Tensor]]]:
-        """Input shape: Batch x Time x Channel"""
-
-        bsz, tgt_len, _ = hidden_states.size()
-
-        # get query proj
-        query_states = self.q_proj(hidden_states).view(bsz, -1, self.num_heads, self.head_dim).transpose(1, 2)
-        query_states = query_states * self.scaling
-
-        key_states = self.k_proj(hidden_states).view(bsz, -1, self.num_heads, self.head_dim).transpose(1, 2)
-        value_states = self.v_proj(hidden_states).view(bsz, -1, self.num_heads, self.head_dim).transpose(1, 2)
-
-        proj_shape = (bsz * self.num_heads, -1, self.head_dim)
-        query_states = query_states.reshape(*proj_shape)
-        key_states = key_states.reshape(*proj_shape)
-        value_states = value_states.reshape(*proj_shape)
-
-        src_len = key_states.size(1)
-        attn_weights = torch.bmm(query_states, key_states.transpose(1, 2))
-
-        if attn_weights.size() != (bsz * self.num_heads, tgt_len, src_len):
-            raise ValueError(
-                f"Attention weights should be of size {(bsz * self.num_heads, tgt_len, src_len)}, but is"
-                f" {attn_weights.size()}"
-            )
-
-        if attention_mask is not None:
-            attention_mask = attention_mask[:, :, :, : key_states.shape[-2]]
-            attn_weights = attn_weights.view(bsz, self.num_heads, tgt_len, src_len) + attention_mask
-            attn_weights = attn_weights.view(bsz * self.num_heads, tgt_len, src_len)
-
-        attn_weights = nn.functional.softmax(attn_weights, dim=-1)
-
-        if layer_head_mask is not None:
-            if layer_head_mask.size() != (self.num_heads,):
-                raise ValueError(
-                    f"Head mask for a single layer should be of size {(self.num_heads,)}, but is"
-                    f" {layer_head_mask.size()}"
->>>>>>> 555715f4
                 )
             else:
                 attention_interface = ALL_ATTENTION_FUNCTIONS[self.config._attn_implementation]
@@ -457,11 +401,7 @@
         attn_output = attn_output.reshape(bsz, tgt_len, -1).contiguous()
         attn_output = self.out_proj(attn_output)
 
-<<<<<<< HEAD
         return attn_output, attn_weights, past_key_value
-=======
-        return attn_output, attn_weights_reshaped, None
->>>>>>> 555715f4
 
 
 class PatchMixerBlock(nn.Module):
